[build-system]
requires = ["hatchling>=1.21.0"]
build-backend = "hatchling.build"

[project]
name = "coderabbit-comment-fetcher"
version = "1.0.0"
description = "Professional tool to fetch, analyze, and format CodeRabbit comments from GitHub Pull Requests with AI-agent optimization"
readme = "README.md"
requires-python = ">=3.13"
license = { text = "MIT" }
authors = [
    { name = "CodeRabbit Fetcher Team", email = "coderabbit-fetcher@example.com" }
]
maintainers = [
    { name = "CodeRabbit Fetcher Team", email = "coderabbit-fetcher@example.com" }
]
keywords = [
    "coderabbit",
    "github",
    "code-review",
    "ai",
    "automation",
    "pr-analysis",
    "claude-4",
    "github-cli",
    "comment-analysis",
    "ai-agents"
]
classifiers = [
    "Development Status :: 4 - Beta",
    "Environment :: Console",
    "Intended Audience :: Developers",
    "Intended Audience :: Information Technology",
    "License :: OSI Approved :: MIT License",
    "Operating System :: OS Independent",
    "Programming Language :: Python :: 3",
    "Programming Language :: Python :: 3.13",
    "Programming Language :: Python :: 3 :: Only",
    "Topic :: Software Development :: Version Control :: Git",
    "Topic :: Software Development :: Quality Assurance",
    "Topic :: Software Development :: Bug Tracking",
    "Topic :: Text Processing :: Markup :: Markdown",
    "Topic :: Utilities",
    "Typing :: Typed",
]
dependencies = [
    # Core dependencies - minimal for basic functionality
    "typing-extensions>=4.8.0; python_version<'3.14'",
]

[project.optional-dependencies]
# Full feature set (recommended for most users)
full = [
    "rich>=13.7.0",
    "psutil>=5.9.0",
]

# Development dependencies
dev = [
    "pytest>=7.4.0",
    "pytest-cov>=4.1.0",
    "pytest-mock>=3.12.0",
    "pytest-xdist>=3.3.0",
    "coverage[toml]>=7.3.0",
    "black>=23.12.0",
    "isort>=5.13.0",
    "mypy>=1.8.0",
<<<<<<< HEAD
    "ruff>=0.1.0",
    "pre-commit>=3.6.0",
]

# Performance testing dependencies
performance = [
    "psutil>=5.9.0",
    "memory-profiler>=0.61.0",
]

# Documentation dependencies
docs = [
    "mkdocs>=1.5.0",
    "mkdocs-material>=9.4.0",
    "mkdocstrings[python]>=0.24.0",
]

# All dependencies combined
all = [
    "coderabbit-comment-fetcher[full,performance]",
=======
    "flake8>=7.0.0",
    "psutil>=5.9.0",
]
test = [
    "pytest>=7.4.0",
    "pytest-cov>=4.1.0",
    "pytest-mock>=3.12.0",
    "psutil>=5.9.0",
>>>>>>> 779941d1
]

[project.scripts]
coderabbit-fetch = "coderabbit_fetcher.cli.main:main"
crf = "coderabbit_fetcher.cli.main:main"

[project.urls]
Homepage = "https://github.com/yohi/coderabbit-comment-fetcher"
Repository = "https://github.com/yohi/coderabbit-comment-fetcher"
Documentation = "https://github.com/yohi/coderabbit-comment-fetcher#readme"
Issues = "https://github.com/yohi/coderabbit-comment-fetcher/issues"

[tool.hatch.build.targets.wheel]
packages = ["coderabbit_fetcher"]

[tool.black]
line-length = 100
target-version = ["py313"]
include = '\.pyi?$'
extend-exclude = '''
/(
  # directories
  \.eggs
  | \.git
  | \.hg
  | \.mypy_cache
  | \.tox
  | \.venv
  | _build
  | buck-out
  | build
  | dist
)/
'''

[tool.isort]
profile = "black"
line_length = 100
known_first_party = ["coderabbit_fetcher"]

[tool.mypy]
python_version = "3.13"
warn_return_any = true
warn_unused_configs = true
disallow_untyped_defs = true
disallow_incomplete_defs = true
check_untyped_defs = true
disallow_untyped_decorators = true
no_implicit_optional = true
warn_redundant_casts = true
warn_unused_ignores = true
warn_no_return = true
warn_unreachable = true
strict_equality = true

[tool.pytest.ini_options]
minversion = "7.0"
addopts = "-ra -q --strict-markers --strict-config"
testpaths = ["tests"]
python_files = ["test_*.py", "*_test.py"]
python_classes = ["Test*"]
python_functions = ["test_*"]
markers = [
    "unit: marks tests as unit tests",
    "integration: marks tests as integration tests",
    "slow: marks tests as slow running",
    "performance: marks tests as performance tests (may be skipped in CI)",
]

[tool.coverage.run]
source = ["coderabbit_fetcher"]
omit = [
    "*/tests/*",
    "*/test_*.py",
    "*/__pycache__/*",
]

[tool.coverage.report]
exclude_lines = [
    "pragma: no cover",
    "def __repr__",
    "if self.debug:",
    "if settings.DEBUG",
    "raise AssertionError",
    "raise NotImplementedError",
    "if 0:",
    "if __name__ == .__main__.:",
    "class .*\\bProtocol\\):",
    "@(abc\\.)?abstractmethod",
]<|MERGE_RESOLUTION|>--- conflicted
+++ resolved
@@ -66,9 +66,18 @@
     "black>=23.12.0",
     "isort>=5.13.0",
     "mypy>=1.8.0",
-<<<<<<< HEAD
     "ruff>=0.1.0",
+    "flake8>=7.0.0",
     "pre-commit>=3.6.0",
+    "psutil>=5.9.0",
+]
+
+# Test dependencies (subset of dev)
+test = [
+    "pytest>=7.4.0",
+    "pytest-cov>=4.1.0",
+    "pytest-mock>=3.12.0",
+    "psutil>=5.9.0",
 ]
 
 # Performance testing dependencies
@@ -87,16 +96,6 @@
 # All dependencies combined
 all = [
     "coderabbit-comment-fetcher[full,performance]",
-=======
-    "flake8>=7.0.0",
-    "psutil>=5.9.0",
-]
-test = [
-    "pytest>=7.4.0",
-    "pytest-cov>=4.1.0",
-    "pytest-mock>=3.12.0",
-    "psutil>=5.9.0",
->>>>>>> 779941d1
 ]
 
 [project.scripts]
