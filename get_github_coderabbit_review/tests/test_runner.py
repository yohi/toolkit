"""Test runner for CodeRabbit Comment Fetcher tests."""

import unittest
import sys
import os
import time
import argparse
from typing import Dict, List, Any, Optional

# Add project root to path
sys.path.insert(0, os.path.dirname(os.path.dirname(os.path.abspath(__file__))))


class CodeRabbitTestRunner:
    """Custom test runner for CodeRabbit Comment Fetcher."""

    def __init__(self, verbosity: int = 2):
        """Initialize test runner.

        Args:
            verbosity: Test output verbosity level
        """
        self.verbosity = verbosity
        self.results = {}

    def discover_tests(self, test_type: str = "all") -> unittest.TestSuite:
        """Discover tests based on type.

        Args:
            test_type: Type of tests to discover ('unit', 'integration', 'performance', 'all')

        Returns:
            Test suite containing discovered tests
        """
        loader = unittest.TestLoader()
        suite = unittest.TestSuite()

        if test_type in ("unit", "all"):
            # Discover unit tests
            unit_tests = loader.discover(
                start_dir="tests/unit",
                pattern="test_*.py",
                top_level_dir="tests"
            )
            suite.addTest(unit_tests)

        if test_type in ("integration", "all"):
            # Discover integration tests
            integration_tests = loader.discover(
                start_dir="tests/integration",
                pattern="test_*.py",
                top_level_dir="tests"
            )
            suite.addTest(integration_tests)

        if test_type in ("performance", "all"):
            # Discover performance tests
            performance_tests = loader.discover(
                start_dir="tests/performance",
                pattern="test_*.py",
                top_level_dir="tests"
            )
            suite.addTest(performance_tests)

        return suite

    def run_tests(self, test_type: str = "all", pattern: Optional[str] = None) -> Dict[str, Any]:
        """Run tests and return results.

        Args:
            test_type: Type of tests to run
            pattern: Optional pattern to filter tests

        Returns:
            Dictionary containing test results and metrics
        """
        print(f"🧪 Running {test_type} tests for CodeRabbit Comment Fetcher")
        print("=" * 60)

        suite = self.discover_tests(test_type)

        if pattern:
            # Filter tests by pattern
            filtered_suite = unittest.TestSuite()
            for test_group in suite:
                for test_case in test_group:
                    if pattern.lower() in str(test_case).lower():
                        filtered_suite.addTest(test_case)
            suite = filtered_suite

        # Run tests with custom result collector
        runner = unittest.TextTestRunner(
            verbosity=self.verbosity,
            stream=sys.stdout,
            resultclass=DetailedTestResult
        )

        start_time = time.time()
        result = runner.run(suite)
        end_time = time.time()

        # Collect results
        test_results = {
            "total_tests": result.testsRun,
            "successes": result.testsRun - len(result.failures) - len(result.errors) - len(result.skipped),
            "failures": len(result.failures),
            "errors": len(result.errors),
            "skipped": len(result.skipped),
            "execution_time": end_time - start_time,
            "success_rate": (result.testsRun - len(result.failures) - len(result.errors)) / max(result.testsRun, 1) * 100,
            "failure_details": result.failures,
            "error_details": result.errors,
            "skipped_details": result.skipped
        }

        self.results[test_type] = test_results

        # Print summary
        self.print_summary(test_results, test_type)

        return test_results

    def print_summary(self, results: Dict[str, Any], test_type: str):
        """Print test results summary.

        Args:
            results: Test results dictionary
            test_type: Type of tests that were run
        """
        print("\n" + "=" * 60)
        print(f"📊 {test_type.upper()} TEST SUMMARY")
        print("=" * 60)

        print(f"Total Tests:    {results['total_tests']}")
        print(f"✅ Passed:      {results['successes']}")
        print(f"❌ Failed:      {results['failures']}")
        print(f"💥 Errors:      {results['errors']}")
        print(f"⏭️  Skipped:     {results['skipped']}")
        print(f"⏱️  Time:        {results['execution_time']:.2f}s")
        print(f"📈 Success Rate: {results['success_rate']:.1f}%")

        if results['failures'] > 0:
            print(f"\n❌ FAILURES ({results['failures']}):")
            for i, (test, traceback) in enumerate(results['failure_details'], 1):
                print(f"  {i}. {test}")
                if self.verbosity >= 2:
                    print(f"     {traceback.split('AssertionError:')[-1].strip()}")

        if results['errors'] > 0:
            print(f"\n💥 ERRORS ({results['errors']}):")
            for i, (test, traceback) in enumerate(results['error_details'], 1):
                print(f"  {i}. {test}")
                if self.verbosity >= 2:
                    error_line = traceback.split('\n')[-2] if '\n' in traceback else traceback
                    print(f"     {error_line.strip()}")

        if results['skipped'] > 0:
            print(f"\n⏭️  SKIPPED ({results['skipped']}):")
            for i, (test, reason) in enumerate(results['skipped_details'], 1):
                print(f"  {i}. {test}")
                if reason and self.verbosity >= 2:
                    print(f"     Reason: {reason}")

    def run_coverage_analysis(self) -> Optional[Dict[str, Any]]:
        """Run coverage analysis if coverage.py is available.

        Returns:
            Coverage results dictionary or None if coverage not available
        """
        try:
            import coverage
        except ImportError:
            print("⚠️  Coverage analysis not available (install coverage.py)")
            return None

        print("\n📊 Running coverage analysis...")

        # Start coverage
        cov = coverage.Coverage()
        cov.start()

        # Run all tests
        self.run_tests("all")

        # Stop coverage and generate report
        cov.stop()
        cov.save()

        # Generate coverage report
        print("\n📋 Coverage Report:")
        cov.report(show_missing=True)

        # Get coverage data
        coverage_data = {}
        for filename in cov.get_data().measured_files():
            if 'coderabbit_fetcher' in filename:
                analysis = cov.analysis(filename)
                statements_count = len(analysis[1])
                missing_count = len(analysis[3])

                # Prevent ZeroDivisionError
                if statements_count == 0:
                    coverage = 100.0
                else:
                    coverage = (statements_count - missing_count) / statements_count * 100

                coverage_data[filename] = {
                    "statements": statements_count,
                    "missing": missing_count,
                    "coverage": coverage
                }

        return coverage_data

    def generate_test_report(self, output_file: str = "test_report.html"):
        """Generate HTML test report.

        Args:
            output_file: Output file path for the report
        """
        html_content = self._generate_html_report()

        with open(output_file, 'w', encoding='utf-8') as f:
            f.write(html_content)

        print(f"📄 Test report generated: {output_file}")

    def _generate_html_report(self) -> str:
        """Generate HTML report content.

        Returns:
            HTML report as string
        """
        html = """
<!DOCTYPE html>
<html>
<head>
    <title>CodeRabbit Comment Fetcher - Test Report</title>
    <style>
        body { font-family: Arial, sans-serif; margin: 20px; }
        .header { background: #f0f0f0; padding: 20px; border-radius: 5px; }
        .summary { margin: 20px 0; }
        .metric { display: inline-block; margin: 10px; padding: 10px; border-radius: 5px; }
        .success { background: #d4edda; color: #155724; }
        .failure { background: #f8d7da; color: #721c24; }
        .warning { background: #fff3cd; color: #856404; }
        .details { margin: 20px 0; }
        .test-case { margin: 10px 0; padding: 10px; border-left: 3px solid #ccc; }
        .passed { border-color: #28a745; }
        .failed { border-color: #dc3545; }
        .skipped { border-color: #ffc107; }
    </style>
</head>
<body>
    <div class="header">
        <h1>🧪 CodeRabbit Comment Fetcher - Test Report</h1>
        <p>Generated on: {timestamp}</p>
    </div>

    <div class="summary">
        <h2>📊 Test Summary</h2>
        {summary_metrics}
    </div>

    <div class="details">
        <h2>📋 Test Details</h2>
        {test_details}
    </div>
</body>
</html>
        """

        # Generate content
        timestamp = time.strftime("%Y-%m-%d %H:%M:%S")
        summary_metrics = self._generate_summary_metrics()
        test_details = self._generate_test_details()

        return html.format(
            timestamp=timestamp,
            summary_metrics=summary_metrics,
            test_details=test_details
        )

    def _generate_summary_metrics(self) -> str:
        """Generate summary metrics HTML."""
        metrics_html = ""
        for test_type, results in self.results.items():
            metrics_html += f"""
            <div class="metric {'success' if results['failures'] == 0 and results['errors'] == 0 else 'failure'}">
                <h3>{test_type.upper()} Tests</h3>
                <p>Passed: {results['successes']}/{results['total_tests']}</p>
                <p>Success Rate: {results['success_rate']:.1f}%</p>
                <p>Time: {results['execution_time']:.2f}s</p>
            </div>
            """
        return metrics_html

    def _generate_test_details(self) -> str:
        """Generate test details HTML."""
        details_html = ""
        for test_type, results in self.results.items():
            details_html += f"<h3>{test_type.upper()} Test Details</h3>"

            # Add failure details
            if results['failure_details']:
                details_html += "<h4>❌ Failures</h4>"
                for test, traceback in results['failure_details']:
                    details_html += f'<div class="test-case failed"><strong>{test}</strong><br>{traceback}</div>'

            # Add error details
            if results['error_details']:
                details_html += "<h4>💥 Errors</h4>"
                for test, traceback in results['error_details']:
                    details_html += f'<div class="test-case failed"><strong>{test}</strong><br>{traceback}</div>'

        return details_html


class DetailedTestResult(unittest.TextTestResult):
    """Custom test result class with detailed reporting."""

    def __init__(self, *args, **kwargs):
        super().__init__(*args, **kwargs)
        self.test_start_time = None

    def startTest(self, test):
        super().startTest(test)
        self.test_start_time = time.time()

    def stopTest(self, test):
        super().stopTest(test)
        if self.test_start_time:
            execution_time = time.time() - self.test_start_time
            if execution_time > 1.0:  # Log slow tests
                print(f"  ⏱️  Slow test: {test} ({execution_time:.2f}s)")


def main():
    """Main entry point for test runner."""
    parser = argparse.ArgumentParser(description="Run CodeRabbit Comment Fetcher tests")
    parser.add_argument(
        "--type",
        choices=["unit", "integration", "performance", "all"],
        default="all",
        help="Type of tests to run"
    )
    parser.add_argument(
        "--pattern",
        help="Pattern to filter tests"
    )
    parser.add_argument(
        "--verbosity", "-v",
        type=int,
        choices=[0, 1, 2],
        default=2,
        help="Test output verbosity"
    )
    parser.add_argument(
        "--coverage",
        action="store_true",
        help="Run coverage analysis"
    )
    parser.add_argument(
        "--report",
        help="Generate HTML report to specified file"
    )

    args = parser.parse_args()

    # Create and run tests
    runner = CodeRabbitTestRunner(verbosity=args.verbosity)

    if args.coverage:
        coverage_results = runner.run_coverage_analysis()
        if coverage_results and args.verbosity >= 1:
            print(f"\n📊 Coverage analysis completed for {len(coverage_results)} files")
    else:
        test_results = runner.run_tests(args.type, args.pattern)
<<<<<<< HEAD
=======
        if test_results and args.verbosity >= 1:
            print(f"\n✅ Test execution completed: {test_results['total_tests']} tests run")
>>>>>>> 779941d1

    # Generate report if requested
    if args.report:
        runner.generate_test_report(args.report)

    # Exit with appropriate code
    if runner.results:
        total_failures = sum(r.get('failures', 0) + r.get('errors', 0) for r in runner.results.values())
        sys.exit(0 if total_failures == 0 else 1)


if __name__ == "__main__":
    main()<|MERGE_RESOLUTION|>--- conflicted
+++ resolved
@@ -376,11 +376,8 @@
             print(f"\n📊 Coverage analysis completed for {len(coverage_results)} files")
     else:
         test_results = runner.run_tests(args.type, args.pattern)
-<<<<<<< HEAD
-=======
         if test_results and args.verbosity >= 1:
             print(f"\n✅ Test execution completed: {test_results['total_tests']} tests run")
->>>>>>> 779941d1
 
     # Generate report if requested
     if args.report:
