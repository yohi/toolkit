--- conflicted
+++ resolved
@@ -1,11 +1,11 @@
 """Test runner for CodeRabbit Comment Fetcher tests."""
 
+import unittest
+import sys
+import os
+import time
 import argparse
-import os
-import sys
-import time
-import unittest
-from typing import Any, Dict, Optional
+from typing import Dict, List, Any, Optional
 
 # Add project root to path
 sys.path.insert(0, os.path.dirname(os.path.dirname(os.path.abspath(__file__))))
@@ -35,53 +35,26 @@
         loader = unittest.TestLoader()
         suite = unittest.TestSuite()
 
-        # Get absolute paths
-        test_dir = os.path.dirname(os.path.abspath(__file__))
-        project_root = os.path.dirname(test_dir)
-
         if test_type in ("unit", "all"):
             # Discover unit tests
-            unit_dir = os.path.join(test_dir, "unit")
-            if os.path.exists(unit_dir):
-                unit_tests = loader.discover(
-                    start_dir=unit_dir, pattern="test_*.py", top_level_dir=project_root
-                )
-                suite.addTest(unit_tests)
+            unit_tests = loader.discover(
+                start_dir="tests/unit", pattern="test_*.py", top_level_dir="tests"
+            )
+            suite.addTest(unit_tests)
 
         if test_type in ("integration", "all"):
             # Discover integration tests
-            integration_dir = os.path.join(test_dir, "integration")
-            if os.path.exists(integration_dir):
-                integration_tests = loader.discover(
-                    start_dir=integration_dir, pattern="test_*.py", top_level_dir=project_root
-                )
-                suite.addTest(integration_tests)
+            integration_tests = loader.discover(
+                start_dir="tests/integration", pattern="test_*.py", top_level_dir="tests"
+            )
+            suite.addTest(integration_tests)
 
         if test_type in ("performance", "all"):
             # Discover performance tests
-            performance_dir = os.path.join(test_dir, "performance")
-            if os.path.exists(performance_dir):
-                performance_tests = loader.discover(
-                    start_dir=performance_dir, pattern="test_*.py", top_level_dir=project_root
-                )
-                suite.addTest(performance_tests)
-
-        if test_type in ("integration", "all"):
-            # Add PR2 tests
-            pr2_dir = os.path.join(test_dir, "pr2")
-            if os.path.exists(pr2_dir):
-                pr2_tests = loader.discover(
-                    start_dir=pr2_dir, pattern="test_*.py", top_level_dir=project_root
-                )
-                suite.addTest(pr2_tests)
-
-            # Add PR38 tests
-            pr38_dir = os.path.join(test_dir, "pr38")
-            if os.path.exists(pr38_dir):
-                pr38_tests = loader.discover(
-                    start_dir=pr38_dir, pattern="test_*.py", top_level_dir=project_root
-                )
-                suite.addTest(pr38_tests)
+            performance_tests = loader.discover(
+                start_dir="tests/performance", pattern="test_*.py", top_level_dir="tests"
+            )
+            suite.addTest(performance_tests)
 
         return suite
 
@@ -229,15 +202,9 @@
                     coverage = (statements_count - missing_count) / statements_count * 100
 
                 coverage_data[filename] = {
-<<<<<<< HEAD
-                    "statements": len(analysis[1]),
-                    "missing": len(analysis[3]),
-                    "coverage": (len(analysis[1]) - len(analysis[3])) / len(analysis[1]) * 100,
-=======
                     "statements": statements_count,
                     "missing": missing_count,
-                    "coverage": coverage
->>>>>>> 0421cf64
+                    "coverage": coverage,
                 }
 
         return coverage_data
