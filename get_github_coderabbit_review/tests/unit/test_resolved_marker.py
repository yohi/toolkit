--- conflicted
+++ resolved
@@ -1,17 +1,10 @@
 """Unit tests for resolved marker management."""
 
-<<<<<<< HEAD
 import sys
 from pathlib import Path
 from unittest.mock import Mock
 
 import pytest
-=======
-import os
-import logging
-import pytest
-from unittest.mock import Mock
->>>>>>> 0421cf64
 
 # Add project root to path
 sys.path.insert(0, str(Path(__file__).parent.parent.parent))
@@ -64,13 +57,7 @@
     def test_compiled_patterns_case_sensitive(self):
         """Test compiled patterns with case sensitivity."""
         config = ResolvedMarkerConfig(
-<<<<<<< HEAD
-            default_marker="RESOLVED", case_sensitive=True, additional_patterns=[]
-=======
-            resolved_marker="RESOLVED",
-            case_sensitive=True,
-            additional_patterns=[]
->>>>>>> 0421cf64
+            resolved_marker="RESOLVED", case_sensitive=True, additional_patterns=[]
         )
 
         compiled = config.get_compiled_patterns()
@@ -84,13 +71,7 @@
     def test_compiled_patterns_case_insensitive(self):
         """Test compiled patterns without case sensitivity."""
         config = ResolvedMarkerConfig(
-<<<<<<< HEAD
-            default_marker="RESOLVED", case_sensitive=False, additional_patterns=[]
-=======
-            resolved_marker="RESOLVED",
-            case_sensitive=False,
-            additional_patterns=[]
->>>>>>> 0421cf64
+            resolved_marker="RESOLVED", case_sensitive=False, additional_patterns=[]
         )
 
         compiled = config.get_compiled_patterns()
@@ -103,13 +84,7 @@
     def test_exact_match_patterns(self):
         """Test exact match pattern generation."""
         config = ResolvedMarkerConfig(
-<<<<<<< HEAD
-            default_marker="RESOLVED", exact_match=True, additional_patterns=[]
-=======
-            resolved_marker="RESOLVED",
-            exact_match=True,
-            additional_patterns=[]
->>>>>>> 0421cf64
+            resolved_marker="RESOLVED", exact_match=True, additional_patterns=[]
         )
 
         compiled = config.get_compiled_patterns()
@@ -387,12 +362,7 @@
     def setup_method(self):
         """Set up test fixtures."""
         self.config = ResolvedMarkerConfig(
-<<<<<<< HEAD
-            default_marker="🔒 TEST_RESOLVED 🔒", additional_patterns=["TEST_DONE"]
-=======
-            resolved_marker="🔒 TEST_RESOLVED 🔒",
-            additional_patterns=["TEST_DONE"]
->>>>>>> 0421cf64
+            resolved_marker="🔒 TEST_RESOLVED 🔒", additional_patterns=["TEST_DONE"]
         )
         self.manager = ResolvedMarkerManager(self.config)
 
@@ -460,16 +430,7 @@
 
     def test_update_config(self):
         """Test configuration update."""
-<<<<<<< HEAD
-        original_marker = self.manager.config.default_marker
-
-        self.manager.update_config(default_marker="NEW_MARKER", case_sensitive=False)
-=======
-        self.manager.update_config(
-            resolved_marker="NEW_MARKER",
-            case_sensitive=False
-        )
->>>>>>> 0421cf64
+        self.manager.update_config(resolved_marker="NEW_MARKER", case_sensitive=False)
 
         assert self.manager.config.resolved_marker == "NEW_MARKER"
         assert self.manager.config.case_sensitive is False
@@ -539,13 +500,7 @@
     def test_end_to_end_workflow(self):
         """Test complete workflow from raw comments to filtered output."""
         # Setup
-<<<<<<< HEAD
-        config = ResolvedMarkerConfig(default_marker="🔒 INTEGRATION_RESOLVED 🔒")
-=======
-        config = ResolvedMarkerConfig(
-            resolved_marker="🔒 INTEGRATION_RESOLVED 🔒"
-        )
->>>>>>> 0421cf64
+        config = ResolvedMarkerConfig(resolved_marker="🔒 INTEGRATION_RESOLVED 🔒")
         manager = ResolvedMarkerManager(config)
 
         # Raw comments data (simulating GitHub API response)
@@ -642,13 +597,8 @@
     def test_multiple_marker_patterns(self):
         """Test detection with multiple marker patterns."""
         config = ResolvedMarkerConfig(
-<<<<<<< HEAD
-            default_marker="🔒 PRIMARY 🔒",
+            resolved_marker="🔒 PRIMARY 🔒",
             additional_patterns=["SECONDARY_RESOLVED", "✅ TERTIARY ✅"],
-=======
-            resolved_marker="🔒 PRIMARY 🔒",
-            additional_patterns=["SECONDARY_RESOLVED", "✅ TERTIARY ✅"]
->>>>>>> 0421cf64
         )
         detector = ResolvedMarkerDetector(config)
 
@@ -670,7 +620,7 @@
     @pytest.mark.performance
     @pytest.mark.skipif(
         os.environ.get("CI_LOW_RESOURCE") == "true" or os.environ.get("SKIP_PERF_TESTS") == "true",
-        reason="Skip performance test in low-resource CI environments or when explicitly disabled"
+        reason="Skip performance test in low-resource CI environments or when explicitly disabled",
     )
     def test_performance_with_large_datasets(self):
         """Test performance with large number of comments.
