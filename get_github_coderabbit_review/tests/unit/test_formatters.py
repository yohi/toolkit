"""Unit tests for formatter classes."""

import json
import pytest
from datetime import datetime

from coderabbit_fetcher.formatters import (
    BaseFormatter,
    MarkdownFormatter,
    JSONFormatter,
    PlainTextFormatter
)
from coderabbit_fetcher.models import (
    AnalyzedComments,
    SummaryComment,
    ReviewComment,
    ThreadContext,
    AIAgentPrompt,
    ActionableComment,
    NitpickComment,
    OutsideDiffComment,
    ResolutionStatus
)


class TestBaseFormatter:
    """Test cases for BaseFormatter abstract class."""

    def setup_method(self):
        """Set up test fixtures."""
        # Create a concrete implementation for testing
        class ConcreteFormatter(BaseFormatter):
            def format(self, persona: str, analyzed_comments: AnalyzedComments) -> str:
                return f"Persona: {persona}\nComments: {len(analyzed_comments.summary_comments or [])}"

        self.formatter = ConcreteFormatter()

        # Sample data
        self.sample_prompt = AIAgentPrompt(
            description="Test AI prompt",
            file_path="test.py",
            line_range="10-15",
            code_block="def test():\n    pass"
        )

        self.sample_thread = ThreadContext(
            thread_id="test_thread_123",
            main_comment={"body": "Main comment"},
            replies=[{"body": "Reply 1"}],
            resolution_status=ResolutionStatus.UNRESOLVED,
            chronological_order=[{"body": "Comment 1"}],
            contextual_summary="Test thread summary",
            root_comment_id="123"
        )

    def test_format_ai_agent_prompt(self):
        """Test AI agent prompt formatting."""
        result = self.formatter.format_ai_agent_prompt(self.sample_prompt)

        assert "Test AI prompt" in result
        assert "test.py" in result
        assert "10-15" in result
        assert "def test():" in result

    def test_format_thread_context(self):
        """Test thread context formatting."""
        result = self.formatter.format_thread_context(self.sample_thread)

        assert "Thread Context" in result
        assert "UNRESOLVED" in result
        assert "Test thread summary" in result

    def test_format_actionable_comments(self):
        """Test actionable comments formatting."""
        comments = [
            ActionableComment(
                title="Fix security issue",
                description="Critical security vulnerability",
                file_path="security.py",
                line_number=42
            ),
            ActionableComment(
                title="Optimize performance",
                description="Improve algorithm efficiency",
                file_path="perf.py",
                line_number=100
            )
        ]

        result = self.formatter.format_actionable_comments(comments)

        assert "Fix security issue" in result
        assert "security.py" in result
        assert "Line 42" in result
        assert "Optimize performance" in result

    def test_format_nitpick_comments(self):
        """Test nitpick comments formatting."""
        comments = [
            NitpickComment(
                suggestion="Use consistent indentation",
                file_path="style.py",
                line_number=25
            )
        ]

        result = self.formatter.format_nitpick_comments(comments)

        assert "consistent indentation" in result
        assert "style.py" in result
        assert "Line 25" in result

    def test_format_outside_diff_comments(self):
        """Test outside diff comments formatting."""
        comments = [
            OutsideDiffComment(
                issue="Configuration issue",
                description="Invalid configuration detected",
                file_path="config.yaml",
                line_range="1-5"
            )
        ]

        result = self.formatter.format_outside_diff_comments(comments)

        assert "Configuration issue" in result
        assert "config.yaml" in result
        assert "Lines 1-5" in result

    def test_format_metadata(self):
        """Test metadata formatting."""
        analyzed_comments = AnalyzedComments(
            summary_comments=[SummaryComment(new_features=[], documentation_changes=[], test_changes=[], walkthrough="Test summary", changes_table=[], raw_content="Test summary")],
            review_comments=[],
            thread_contexts=[]
        )

        metadata = self.formatter.format_metadata(analyzed_comments)

        assert "timestamp" in metadata
        assert metadata["total_comments"] == 1
        assert metadata["summary_count"] == 1
        assert metadata["review_count"] == 0
        assert "ConcreteFormatter" in metadata["formatter_type"]

    def test_get_visual_markers(self):
        """Test visual markers retrieval."""
        markers = self.formatter.get_visual_markers()

        assert isinstance(markers, dict)
        assert "actionable" in markers
        assert "nitpick" in markers
        assert "ai_prompt" in markers
        assert markers["actionable"] == "🔥"
        assert markers["nitpick"] == "🧹"

    def test_sanitize_content(self):
        """Test content sanitization."""
        dirty_content = "Test\x00content\r\nwith\rbad\nchars"
        clean_content = self.formatter._sanitize_content(dirty_content)

        assert "\x00" not in clean_content
        assert "\r\n" not in clean_content
        assert "\r" not in clean_content
        assert clean_content == "Test\ncontent\nwith\nbad\nchars"

    def test_truncate_content(self):
        """Test content truncation."""
        long_content = "A" * 1000
        truncated = self.formatter._truncate_content(long_content, 50)

        assert len(truncated) == 50
        assert truncated.endswith("...")

        # Test no truncation needed
        short_content = "Short"
        not_truncated = self.formatter._truncate_content(short_content, 50)
        assert not_truncated == "Short"

    def test_extract_priority_level(self):
        """Test priority level extraction."""
        high_priority = self.formatter._extract_priority_level("Critical security vulnerability")
        assert high_priority == "High"

        medium_priority = self.formatter._extract_priority_level("Should improve performance")
        assert medium_priority == "Medium"

        low_priority = self.formatter._extract_priority_level("Minor style issue")
        assert low_priority == "Low"


class TestMarkdownFormatter:
    """Test cases for MarkdownFormatter."""

    def setup_method(self):
        """Set up test fixtures."""
        self.formatter = MarkdownFormatter()
        self.sample_persona = "You are a senior software engineer."

        self.sample_analyzed_comments = AnalyzedComments(
            summary_comments=[
                SummaryComment(
                    new_features=["Added new feature"],
                    documentation_changes=["Updated docs"],
                    test_changes=["Added tests"],
                    walkthrough="Test walkthrough",
                    changes_table=[],
                    raw_content="Test summary content"
                )
            ],
            review_comments=[
                ReviewComment(
                    actionable_comments=[
                        ActionableComment(
                            title="Fix bug",
                            description="Critical bug fix needed",
                            file_path="bug.py",
                            line_number=10
                        )
                    ],
                    nitpick_comments=[],
                    outside_diff_comments=[],
                    ai_agent_prompts=[],
                    raw_content="Raw comment content"
                )
            ],
            thread_contexts=[
<<<<<<< HEAD
                ThreadContext(thread_id="test_thread_456",
=======
                ThreadContext(
                    thread_id="test_thread_456",
>>>>>>> 3bc79add
                    main_comment={"body": "Main comment"},
                    replies=[],
                    resolution_status=ResolutionStatus.UNRESOLVED,
                    chronological_order=[{"body": "Thread comment"}],
                    contextual_summary="Thread summary",
                    root_comment_id="456"
                )
            ]
        )

    def test_format_complete_document(self):
        """Test complete markdown document formatting."""
        result = self.formatter.format(self.sample_persona, self.sample_analyzed_comments)

        # Check document structure
        assert "# CodeRabbit Analysis Report" in result
        assert "## AI Assistant Persona" in result
        assert "## 📋 Table of Contents" in result
        assert "## 📊 Summary Analysis" in result
        assert "## 🔍 Detailed Review Comments" in result
        assert "## 💬 Thread Discussions" in result
        assert "## 📈 Report Metadata" in result

        # Check persona inclusion
        assert self.sample_persona in result

    def test_format_without_toc(self):
        """Test formatting without table of contents."""
        formatter = MarkdownFormatter(include_toc=False)
        result = formatter.format(self.sample_persona, self.sample_analyzed_comments)

        assert "## 📋 Table of Contents" not in result
        assert "# CodeRabbit Analysis Report" in result

    def test_format_without_metadata(self):
        """Test formatting without metadata section."""
        formatter = MarkdownFormatter(include_metadata=False)
        result = formatter.format(self.sample_persona, self.sample_analyzed_comments)

        assert "## 📈 Report Metadata" not in result
        assert "# CodeRabbit Analysis Report" in result

    def test_format_summary_section(self):
        """Test summary section formatting."""
        summary = SummaryComment(
            new_features=["Feature 1", "Feature 2"],
            documentation_changes=["Improvement 1"],
            test_changes=[],
            walkthrough="Test summary",
            changes_table=[],
            raw_content="Test summary"
        )

        result = self.formatter.format_summary_section(summary)

        assert "### Summary Overview" in result
        assert "Test summary" in result
        assert "Feature 1" in result
        assert "Improvement 1" in result

    def test_format_review_section(self):
        """Test review section formatting."""
        review = ReviewComment(
            actionable_comments=[
                ActionableComment(
                    title="Security fix",
                    description="Fix security vulnerability",
                    file_path="security.py",
                    line_number=42
                )
            ],
            nitpick_comments=[],
            outside_diff_comments=[],
            ai_agent_prompts=[],
            raw_content="Raw content here"
        )

        result = self.formatter.format_review_section(review)

        assert "🔥 Actionable Items" in result
        assert "Security fix" in result
        assert "security.py" in result
        assert "📄 View Raw Comment Content" in result

    def test_format_ai_agent_prompt_markdown(self):
        """Test AI agent prompt formatting in Markdown."""
        prompt = AIAgentPrompt(
            description="Fix the function",
            file_path="test.py",
            line_range="1-5",
            code_block="def fixed_function():\n    return True"
        )

        result = self.formatter.format_ai_agent_prompt(prompt)

        assert "🤖 AI Agent Prompt" in result
        assert "Fix the function" in result
        assert "`test.py`" in result
        assert "```" in result
        assert "def fixed_function" in result

    def test_format_thread_section(self):
        """Test thread section formatting."""
        thread = ThreadContext(thread_id="test_thread",
            main_comment={"body": "Main comment"},
            replies=[{"body": "Reply"}],
            resolution_status=ResolutionStatus.RESOLVED,
            chronological_order=[
                {"body": "Comment 1"},
                {"body": "Comment 2"}
            ],
            contextual_summary="Thread about bug fix",
            root_comment_id="789"
        )

        result = self.formatter.format_thread_section(thread)

        assert "🧵 Thread:" in result
        assert "RESOLVED" in result
        assert "📝 Discussion Timeline" in result
        assert "Comment 1" in result

    def test_detect_language(self):
        """Test programming language detection."""
        # Python
        python_code = "def function():\n    import os"
        assert self.formatter._detect_language(python_code) == "python"

        # JavaScript
        js_code = "function test() {\n    const x = 1;"
        assert self.formatter._detect_language(js_code) == "javascript"

        # Java
        java_code = "public class Test {\n    private int x;"
        assert self.formatter._detect_language(java_code) == "java"

        # Unknown
        unknown_code = "some random text"
        assert self.formatter._detect_language(unknown_code) == ""

    def test_determine_comment_type(self):
        """Test comment type determination."""
        # AI prompt type
        ai_review = ReviewComment(
            actionable_comments=[],
            nitpick_comments=[],
            outside_diff_comments=[],
            ai_agent_prompts=[AIAgentPrompt(description="Test", file_path="", line_range="", code_block="")],
            raw_content=""
        )
        assert self.formatter._determine_comment_type(ai_review) == "ai_prompt"

        # Security type
        security_review = ReviewComment(
            actionable_comments=[ActionableComment(title="Security", description="security vulnerability", file_path="", line_number=1)],
            nitpick_comments=[],
            outside_diff_comments=[],
            ai_agent_prompts=[],
            raw_content=""
        )
        assert self.formatter._determine_comment_type(security_review) == "security"


class TestJSONFormatter:
    """Test cases for JSONFormatter."""

    def setup_method(self):
        """Set up test fixtures."""
        self.formatter = JSONFormatter(pretty_print=True)
        self.sample_persona = "You are a code reviewer."

        self.sample_analyzed_comments = AnalyzedComments(
            summary_comments=[
                SummaryComment(
                    new_features=["JSON feature"],
                    documentation_changes=["JSON improvement"],
                    test_changes=[],
                    walkthrough="JSON test summary",
                    changes_table=[],
                    raw_content="JSON test summary"
                )
            ],
            review_comments=[
                ReviewComment(
                    actionable_comments=[
                        ActionableComment(
                            title="JSON fix",
                            description="Fix JSON issue",
                            file_path="json.py",
                            line_number=5
                        )
                    ],
                    nitpick_comments=[],
                    outside_diff_comments=[],
                    ai_agent_prompts=[],
                    raw_content="JSON raw content"
                )
            ],
            thread_contexts=[]
        )

    def test_format_valid_json(self):
        """Test that formatter produces valid JSON."""
        result = self.formatter.format(self.sample_persona, self.sample_analyzed_comments)

        # Should be valid JSON
        parsed = json.loads(result)
        assert isinstance(parsed, dict)

        # Check top-level structure
        assert "metadata" in parsed
        assert "persona" in parsed
        assert "summary_comments" in parsed
        assert "review_comments" in parsed
        assert "thread_contexts" in parsed

    def test_format_pretty_vs_compact(self):
        """Test pretty print vs compact formatting."""
        pretty_formatter = JSONFormatter(pretty_print=True)
        compact_formatter = JSONFormatter(pretty_print=False)

        pretty_result = pretty_formatter.format(self.sample_persona, self.sample_analyzed_comments)
        compact_result = compact_formatter.format(self.sample_persona, self.sample_analyzed_comments)

        # Pretty should have indentation
        assert "  " in pretty_result

        # Compact should be shorter
        assert len(compact_result) < len(pretty_result)

        # Both should be valid JSON with same content
        assert json.loads(pretty_result) == json.loads(compact_result)

    def test_format_ai_agent_prompt_json(self):
        """Test AI agent prompt JSON formatting."""
        prompt = AIAgentPrompt(
            description="JSON test prompt",
            file_path="prompt.py",
            line_range="10-20",
            code_block="print('hello')"
        )

        result = self.formatter.format_ai_agent_prompt(prompt)

        assert result["type"] == "ai_agent_prompt"
        assert result["description"] == "JSON test prompt"
        assert result["file_path"] == "prompt.py"
        assert result["code_block"] == "print('hello')"

    def test_format_thread_context_json(self):
        """Test thread context JSON formatting."""
        thread = ThreadContext(thread_id="test_thread",
            main_comment={"body": "JSON thread main"},
            replies=[{"body": "JSON reply"}],
            resolution_status=ResolutionStatus.RESOLVED,
            chronological_order=[{"body": "JSON comment"}],
            contextual_summary="JSON thread summary",
            root_comment_id="json123"
        )

        result = self.formatter.format_thread_context(thread)

        assert result["root_comment_id"] == "json123"
        assert result["resolution_status"] == "RESOLVED"
        assert result["contextual_summary"] == "JSON thread summary"
        assert len(result["chronological_comments"]) == 1

    def test_include_raw_content_option(self):
        """Test include_raw_content option."""
        formatter_with_raw = JSONFormatter(include_raw_content=True)
        formatter_without_raw = JSONFormatter(include_raw_content=False)

        result_with = formatter_with_raw.format(self.sample_persona, self.sample_analyzed_comments)
        result_without = formatter_without_raw.format(self.sample_persona, self.sample_analyzed_comments)

        parsed_with = json.loads(result_with)
        parsed_without = json.loads(result_without)

        # With raw content should include it
        review_with = parsed_with["review_comments"][0]
        assert "raw_content" in review_with
        assert review_with["raw_content"] == "JSON raw content"

        # Without raw content should not include it
        review_without = parsed_without["review_comments"][0]
        assert "raw_content" not in review_without

    def test_metadata_structure(self):
        """Test metadata structure in JSON output."""
        result = self.formatter.format(self.sample_persona, self.sample_analyzed_comments)
        parsed = json.loads(result)

        metadata = parsed["metadata"]
        assert "generated_at" in metadata
        assert "formatter_type" in metadata
        assert "statistics" in metadata
        assert "configuration" in metadata

        stats = metadata["statistics"]
        assert "total_comments" in stats
        assert "summary_count" in stats
        assert "review_count" in stats
        assert "thread_count" in stats

    def test_comment_categorization(self):
        """Test comment categorization in JSON."""
        # Test nitpick categorization
        assert self.formatter._categorize_nitpick("Fix formatting style") == "formatting"
        assert self.formatter._categorize_nitpick("Rename variable to be clearer") == "naming"
        assert self.formatter._categorize_nitpick("Add documentation comment") == "documentation"
        assert self.formatter._categorize_nitpick("Remove unused import") == "cleanup"
        assert self.formatter._categorize_nitpick("General suggestion") == "general"

        # Test severity assessment
        assert self.formatter._assess_severity("Critical security issue") == "high"
        assert self.formatter._assess_severity("Warning about style") == "medium"
        assert self.formatter._assess_severity("Minor suggestion") == "low"


class TestPlainTextFormatter:
    """Test cases for PlainTextFormatter."""

    def setup_method(self):
        """Set up test fixtures."""
        self.formatter = PlainTextFormatter(line_width=60)
        self.sample_persona = "You are a plain text code reviewer."

        self.sample_analyzed_comments = AnalyzedComments(
            summary_comments=[
                SummaryComment(
                    new_features=["Text feature"],
                    documentation_changes=["Text improvement"],
                    test_changes=[],
                    walkthrough="Plain text summary",
                    changes_table=[],
                    raw_content="Plain text summary"
                )
            ],
            review_comments=[
                ReviewComment(
                    actionable_comments=[
                        ActionableComment(
                            title="Text fix",
                            description="Fix text issue",
                            file_path="text.py",
                            line_number=15
                        )
                    ],
                    nitpick_comments=[],
                    outside_diff_comments=[],
                    ai_agent_prompts=[],
                    raw_content="Text raw content"
                )
            ],
            thread_contexts=[]
        )

    def test_format_plain_text_structure(self):
        """Test plain text document structure."""
        result = self.formatter.format(self.sample_persona, self.sample_analyzed_comments)

        # Check main sections
        assert "CODERABBIT ANALYSIS REPORT" in result
        assert "AI ASSISTANT PERSONA" in result
        assert "SUMMARY ANALYSIS" in result
        assert "DETAILED REVIEW COMMENTS" in result
        assert "REPORT STATISTICS" in result

        # Check separators
        assert "=" * 60 in result  # Title separator
        assert "-" * 20 in result  # Section separators

    def test_format_without_separators(self):
        """Test formatting without separators."""
        formatter = PlainTextFormatter(include_separators=False)
        result = formatter.format(self.sample_persona, self.sample_analyzed_comments)

        # Should still have content but fewer separators
        assert "CODERABBIT ANALYSIS REPORT" in result
        assert "AI ASSISTANT PERSONA" in result
        # Main title separator should be reduced
        separator_count = result.count("=" * 60)
        assert separator_count <= 1  # At most the title separator

    def test_text_wrapping(self):
        """Test text wrapping functionality."""
        long_text = "This is a very long line that should be wrapped to fit within the specified line width for better readability."

        wrapped = self.formatter._wrap_text(long_text)
        lines = wrapped.split('\n')

        # Each line should be within the line width
        for line in lines:
            assert len(line) <= self.formatter.line_width

        # Should contain all original words
        original_words = long_text.split()
        wrapped_words = wrapped.replace('\n', ' ').split()
        assert original_words == wrapped_words

    def test_text_wrapping_with_indent(self):
        """Test text wrapping with indentation."""
        text = "Short text that should be indented properly when wrapped."

        wrapped = self.formatter._wrap_text(text, indent=4)
        lines = wrapped.split('\n')

        # Continuation lines should be indented
        if len(lines) > 1:
            for line in lines[1:]:
                assert line.startswith("    ")  # 4 spaces

    def test_format_persona_condensed(self):
        """Test condensed persona formatting."""
        # Long persona with role definition
        long_persona = """# Expert Persona

        You are an experienced software engineer with expertise in code review.
        Your role is to analyze CodeRabbit feedback and provide solutions.

        ## Instructions
        1. Analyze comments carefully
        2. Provide actionable feedback
        """

        condensed = self.formatter._format_persona_condensed(long_persona)

        # Should extract key role information
        assert "experienced software engineer" in condensed
        assert len(condensed) < len(long_persona)

    def test_format_actionable_comments_plain_text(self):
        """Test actionable comments in plain text format."""
        comments = [
            ActionableComment(
                title="High priority fix",
                description="Critical security vulnerability that needs immediate attention",
                file_path="security.py",
                line_number=42
            ),
            ActionableComment(
                title="Performance optimization",
                description="Should improve algorithm efficiency",
                file_path="perf.py",
                line_number=100
            )
        ]

        result = self.formatter.format_actionable_comments(comments)

        # Check priority markers
        assert "[HIGH]" in result
        assert "[MED]" in result

        # Check content
        assert "High priority fix" in result
        assert "security.py" in result
        assert "Line 42" in result

    def test_extract_comment_content_safe(self):
        """Test safe comment content extraction."""
        # Test different comment formats
        comment_with_body = type('Comment', (), {'body': 'Test body'})()
        content = self.formatter._extract_comment_content_safe(comment_with_body)
        assert content == "Test body"

        comment_with_content = type('Comment', (), {'content': 'Test content'})()
        content = self.formatter._extract_comment_content_safe(comment_with_content)
        assert content == "Test content"

        string_comment = "String comment"
        content = self.formatter._extract_comment_content_safe(string_comment)
        assert content == "String comment"

        # Test error handling
        problematic_comment = type('Comment', (), {})()
        content = self.formatter._extract_comment_content_safe(problematic_comment)
        assert isinstance(content, str)  # Should return some string


class TestFormatterIntegration:
    """Integration tests for all formatters."""

    def setup_method(self):
        """Set up test fixtures for integration tests."""
        self.persona = "You are an integration test expert."

        # Comprehensive test data
        self.analyzed_comments = AnalyzedComments(
            summary_comments=[
                SummaryComment(
                    new_features=["Added new API endpoint", "Enhanced error handling"],
                    documentation_changes=["Optimized database queries", "Improved logging"],
                    test_changes=[],
                    walkthrough="Integration test summary with comprehensive data",
                    changes_table=[],
                    raw_content="Integration test summary with comprehensive data"
                )
            ],
            review_comments=[
                ReviewComment(
                    actionable_comments=[
                        ActionableComment(
                            title="Security vulnerability",
                            description="Critical SQL injection vulnerability",
                            file_path="api/users.py",
                            line_number=127
                        )
                    ],
                    nitpick_comments=[
                        NitpickComment(
                            suggestion="Use consistent naming convention",
                            file_path="models/user.py",
                            line_number=45
                        )
                    ],
                    outside_diff_comments=[
                        OutsideDiffComment(
                            issue="Configuration mismatch",
                            description="Database configuration inconsistent with environment",
                            file_path="config/database.yaml",
                            line_range="15-20"
                        )
                    ],
                    ai_agent_prompts=[
                        AIAgentPrompt(
                            description="Fix validation function",
                            file_path="utils/validators.py",
                            line_range="30-35",
                            code_block="def validate_email(email: str) -> bool:\n    import re\n    pattern = r'^[\\w\\.-]+@[\\w\\.-]+\\.\\w+$'\n    return bool(re.match(pattern, email))"
                        )
                    ],
                    raw_content="This is the raw content of the review comment with all original formatting."
                )
            ],
            thread_contexts=[
                ThreadContext(thread_id="test_thread",
                    main_comment={"body": "Initial discussion about the security issue"},
                    replies=[
                        {"body": "I agree this needs immediate attention"},
                        {"body": "Let me fix this right away"}
                    ],
                    resolution_status=ResolutionStatus.IN_PROGRESS,
                    chronological_order=[
                        {"body": "Found a security vulnerability"},
                        {"body": "This looks serious"},
                        {"body": "Working on a fix now"}
                    ],
                    contextual_summary="Discussion thread about security vulnerability requiring immediate attention",
                    root_comment_id="integration_test_123"
                )
            ]
        )

    def test_all_formatters_produce_output(self):
        """Test that all formatters produce non-empty output."""
        formatters = [
            MarkdownFormatter(),
            JSONFormatter(),
            PlainTextFormatter()
        ]

        for formatter in formatters:
            result = formatter.format(self.persona, self.analyzed_comments)

            assert isinstance(result, str)
            assert len(result) > 100  # Should be substantial
            assert self.persona in result or "integration test expert" in result.lower()

    def test_cross_formatter_content_consistency(self):
        """Test that all formatters include essential content."""
        markdown_result = MarkdownFormatter().format(self.persona, self.analyzed_comments)
        json_result = JSONFormatter().format(self.persona, self.analyzed_comments)
        plain_result = PlainTextFormatter().format(self.persona, self.analyzed_comments)

        # Common content that should appear in all formats
        essential_content = [
            "Security vulnerability",
            "api/users.py",
            "Configuration mismatch",
            "validate_email",
            "IN_PROGRESS"
        ]

        for content in essential_content:
            assert content in markdown_result
            assert content in json_result
            assert content in plain_result

    def test_json_formatter_data_integrity(self):
        """Test JSON formatter preserves all data accurately."""
        result = JSONFormatter(include_raw_content=True).format(self.persona, self.analyzed_comments)
        parsed = json.loads(result)

        # Verify summary data
        summary = parsed["summary_comments"][0]
        assert summary["walkthrough"] == "Integration test summary with comprehensive data"
        assert len(summary["new_features"]) == 2
        assert len(summary["documentation_changes"]) == 2

        # Verify review data
        review = parsed["review_comments"][0]
        assert len(review["actionable_comments"]) == 1
        assert len(review["nitpick_comments"]) == 1
        assert len(review["outside_diff_comments"]) == 1
        assert len(review["ai_agent_prompts"]) == 1
        assert review["raw_content"] is not None

        # Verify AI prompt data
        ai_prompt = review["ai_agent_prompts"][0]
        assert ai_prompt["description"] == "Fix validation function"
        assert "validate_email" in ai_prompt["code_block"]

        # Verify thread data
        thread = parsed["thread_contexts"][0]
        assert thread["resolution_status"] == "IN_PROGRESS"
        assert len(thread["chronological_comments"]) == 3

    def test_formatter_performance(self):
        """Test formatter performance with reasonable execution time."""
        import time

        formatters = [
            MarkdownFormatter(),
            JSONFormatter(),
            PlainTextFormatter()
        ]

        for formatter in formatters:
            start_time = time.time()
            result = formatter.format(self.persona, self.analyzed_comments)
            end_time = time.time()

            # Should complete within reasonable time (1 second)
            execution_time = end_time - start_time
            assert execution_time < 1.0
            assert len(result) > 0

    def test_special_character_handling(self):
        """Test handling of special characters across all formatters."""
        # Create test data with special characters
        special_persona = "You are a reviewer with émojis 🔥 and spéciál cháracters"

        special_comments = AnalyzedComments(
            summary_comments=[
                SummaryComment(
                    new_features=["Féature with ñ"],
                    documentation_changes=["Improvement with émoji 💡"],
                    test_changes=[],
                    walkthrough="Tëst with spëcial characers: áéíóú ñ ü 中文 日本語 🚀",
                    changes_table=[],
                    raw_content="Tëst with spëcial characers: áéíóú ñ ü 中文 日本語 🚀"
                )
            ],
            review_comments=[],
            thread_contexts=[]
        )

        formatters = [
            MarkdownFormatter(),
            JSONFormatter(),
            PlainTextFormatter()
        ]

        for formatter in formatters:
            result = formatter.format(special_persona, special_comments)

            # Should handle special characters without errors
            assert isinstance(result, str)
            assert len(result) > 0

            # Some special characters should be preserved
            if isinstance(formatter, JSONFormatter):
                # JSON should properly escape/encode
                parsed = json.loads(result)
                assert isinstance(parsed, dict)
            else:
                # Text formats should preserve readable characters
                assert "spëcial" in result or "special" in result<|MERGE_RESOLUTION|>--- conflicted
+++ resolved
@@ -225,12 +225,8 @@
                 )
             ],
             thread_contexts=[
-<<<<<<< HEAD
-                ThreadContext(thread_id="test_thread_456",
-=======
                 ThreadContext(
                     thread_id="test_thread_456",
->>>>>>> 3bc79add
                     main_comment={"body": "Main comment"},
                     replies=[],
                     resolution_status=ResolutionStatus.UNRESOLVED,
