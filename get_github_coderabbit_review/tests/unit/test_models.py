--- conflicted
+++ resolved
@@ -2,20 +2,22 @@
 Unit tests for data models.
 """
 
+import pytest
 from datetime import datetime
+from pydantic import ValidationError
 
 from coderabbit_fetcher.models import (
+    AnalyzedComments,
+    CommentMetadata,
+    SummaryComment,
+    ReviewComment,
     ActionableComment,
     AIAgentPrompt,
-    AnalyzedComments,
+    ThreadContext,
     ChangeEntry,
-    CommentMetadata,
     CommentType,
     Priority,
     ResolutionStatus,
-    ReviewComment,
-    SummaryComment,
-    ThreadContext,
 )
 
 
@@ -140,12 +142,7 @@
         """Test basic thread creation."""
         thread = ThreadContext(
             thread_id="thread123",
-<<<<<<< HEAD
-            root_comment_id="comment123",
             main_comment={"user": {"login": "user1"}, "created_at": "2023-01-01T10:00:00Z"},
-=======
-            main_comment={"user": {"login": "user1"}, "created_at": "2023-01-01T10:00:00Z"}
->>>>>>> 0421cf64
         )
 
         assert thread.participant_count == 1
