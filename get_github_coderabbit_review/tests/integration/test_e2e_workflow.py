"""End-to-end workflow tests for CodeRabbit Comment Fetcher."""

<<<<<<< HEAD
=======
import unittest
import tempfile
import os
import shutil
>>>>>>> 0421cf64
import json
import os
import sys
import tempfile
import unittest
from pathlib import Path
from unittest.mock import patch

# Add project root to path
sys.path.insert(0, str(Path(__file__).parent.parent.parent))

from coderabbit_fetcher.exceptions import GitHubAuthenticationError
from coderabbit_fetcher.orchestrator import CodeRabbitOrchestrator, ExecutionConfig
<<<<<<< HEAD

from tests.fixtures.github_responses import MOCK_GH_COMMENTS_RESPONSE, MOCK_GH_PR_RESPONSE
from tests.fixtures.persona_files import PERSONA_FILE_CONTENT, PersonaFileManager
from tests.fixtures.sample_data import SAMPLE_LARGE_DATASET
=======
from coderabbit_fetcher.exceptions import (
    ValidationError,
    GitHubAuthenticationError,
    InvalidPRUrlError,
    TransientError
)
from tests.fixtures.sample_data import (
    SAMPLE_PR_DATA,
    SAMPLE_CODERABBIT_COMMENTS,
    SAMPLE_LARGE_DATASET
)
from tests.fixtures.github_responses import (
    MOCK_GH_PR_RESPONSE,
    MOCK_GH_COMMENTS_RESPONSE,
    MOCK_SUCCESS_RESPONSES
)
from tests.fixtures.persona_files import PersonaFileManager, PERSONA_FILE_CONTENT
>>>>>>> 0421cf64


class TestEndToEndWorkflow(unittest.TestCase):
    """Test complete end-to-end workflow scenarios."""

    def setUp(self):
        """Set up test fixtures."""
        self.temp_dir = tempfile.mkdtemp(prefix="e2e_test_")
        self.persona_manager = PersonaFileManager()

        # Create sample persona file
        self.persona_file = self.persona_manager.create_temp_persona_file(
            {
                "content": PERSONA_FILE_CONTENT["default"],
                "filename": "test_persona.txt",
                "encoding": "utf-8",
            }
        )

    def tearDown(self):
        """Clean up test fixtures."""
        self.persona_manager.cleanup()

        # Clean up temp directory
        if os.path.exists(self.temp_dir):
            for file in os.listdir(self.temp_dir):
                os.unlink(os.path.join(self.temp_dir, file))
            os.rmdir(self.temp_dir)

    @patch("coderabbit_fetcher.github_client.GitHubClient.fetch_pr_comments")
    @patch("coderabbit_fetcher.github_client.GitHubClient.check_authentication")
    @patch("coderabbit_fetcher.github_client.GitHubClient.validate")
    def test_complete_successful_workflow(self, mock_validate, mock_auth, mock_fetch):
        """Test complete successful workflow from start to finish."""
        # Mock GitHub client responses
        mock_validate.return_value = {"valid": True, "issues": [], "warnings": []}
        mock_auth.return_value = True
        mock_fetch.return_value = {
            "pr_data": MOCK_GH_PR_RESPONSE,
            "comments": MOCK_GH_COMMENTS_RESPONSE,
        }

        # Create configuration
        output_file = os.path.join(self.temp_dir, "output.md")
        config = ExecutionConfig(
            pr_url="https://github.com/owner/repo/pull/123",
            persona_file=self.persona_file,
            output_format="markdown",
            output_file=output_file,
            show_stats=True,
            debug=False,
        )

        # Execute workflow
        orchestrator = CodeRabbitOrchestrator(config)
        results = orchestrator.execute()

        # Verify results
        self.assertTrue(results["success"])
        self.assertIn("metrics", results)
        self.assertGreater(results["execution_time"], 0)

        # Verify output file was created
        self.assertTrue(os.path.exists(output_file))

        # Verify output content
        with open(output_file, encoding="utf-8") as f:
            content = f.read()
            self.assertIn("CodeRabbit", content)
            self.assertIn("Comments Analysis", content)

    @patch("coderabbit_fetcher.github_client.GitHubClient.fetch_pr_comments")
    @patch("coderabbit_fetcher.github_client.GitHubClient.check_authentication")
    @patch("coderabbit_fetcher.github_client.GitHubClient.validate")
    def test_workflow_with_different_output_formats(self, mock_validate, mock_auth, mock_fetch):
        """Test workflow with different output formats."""
        # Mock GitHub client responses
        mock_validate.return_value = {"valid": True, "issues": [], "warnings": []}
        mock_auth.return_value = True
        mock_fetch.return_value = {
            "pr_data": MOCK_GH_PR_RESPONSE,
            "comments": MOCK_GH_COMMENTS_RESPONSE,
        }

        formats = ["markdown", "json", "plain"]

        for output_format in formats:
            with self.subTest(format=output_format):
                output_file = os.path.join(self.temp_dir, f"output.{output_format}")
                config = ExecutionConfig(
                    pr_url="https://github.com/owner/repo/pull/123",
                    output_format=output_format,
                    output_file=output_file,
                )

                orchestrator = CodeRabbitOrchestrator(config)
                results = orchestrator.execute()

                self.assertTrue(results["success"])
                self.assertTrue(os.path.exists(output_file))

                # Verify format-specific content
                with open(output_file, encoding="utf-8") as f:
                    content = f.read()

                    if output_format == "json":
                        # Should be valid JSON
                        json.loads(content)
                    elif output_format == "markdown":
                        self.assertIn("#", content)  # Should have headers
                    elif output_format == "plain":
                        self.assertIsInstance(content, str)

    def test_workflow_validation_failure(self):
        """Test workflow with validation failures."""
        # Invalid URL
        config = ExecutionConfig(pr_url="invalid-url", output_format="markdown")

        orchestrator = CodeRabbitOrchestrator(config)

        # Validation should fail
        validation_result = orchestrator.validate_configuration()
        self.assertFalse(validation_result["valid"])
        self.assertGreater(len(validation_result["issues"]), 0)

    @patch("coderabbit_fetcher.github_client.GitHubClient.check_authentication")
    def test_workflow_authentication_failure(self, mock_auth):
        """Test workflow with authentication failure."""
        mock_auth.side_effect = GitHubAuthenticationError("Authentication required")

        config = ExecutionConfig(
            pr_url="https://github.com/owner/repo/pull/123", output_format="markdown"
        )

        orchestrator = CodeRabbitOrchestrator(config)
        results = orchestrator.execute()

        self.assertFalse(results["success"])
        self.assertIn("error", results)
        self.assertIn("authentication", results["error"].lower())

    @patch("coderabbit_fetcher.github_client.GitHubClient.fetch_pr_comments")
    @patch("coderabbit_fetcher.github_client.GitHubClient.check_authentication")
    @patch("coderabbit_fetcher.github_client.GitHubClient.validate")
    def test_workflow_with_resolved_marker_filtering(self, mock_validate, mock_auth, mock_fetch):
        """Test workflow with resolved marker filtering."""
        # Mock responses including resolved comments
        from tests.fixtures.sample_data import SAMPLE_RESOLVED_COMMENTS

        mock_validate.return_value = {"valid": True, "issues": [], "warnings": []}
        mock_auth.return_value = True
        mock_fetch.return_value = {
            "pr_data": MOCK_GH_PR_RESPONSE,
            "comments": MOCK_GH_COMMENTS_RESPONSE + SAMPLE_RESOLVED_COMMENTS,
        }

        output_file = os.path.join(self.temp_dir, "output_filtered.md")
        config = ExecutionConfig(
            pr_url="https://github.com/owner/repo/pull/123",
            output_format="markdown",
            output_file=output_file,
            resolved_marker="🔒 CODERABBIT_RESOLVED 🔒",
        )

        orchestrator = CodeRabbitOrchestrator(config)
        results = orchestrator.execute()

        self.assertTrue(results["success"])
        self.assertTrue(os.path.exists(output_file))

        # Verify metrics include filtering information
        metrics = results["metrics"]
        self.assertIn("comments_processed", metrics)
        self.assertIn("resolved_comments_filtered", metrics)

    @patch("coderabbit_fetcher.github_client.GitHubClient.fetch_pr_comments")
    @patch("coderabbit_fetcher.github_client.GitHubClient.check_authentication")
    @patch("coderabbit_fetcher.github_client.GitHubClient.validate")
    def test_workflow_with_comment_posting(self, mock_validate, mock_auth, mock_fetch):
        """Test workflow with comment posting enabled."""
        mock_validate.return_value = {"valid": True, "issues": [], "warnings": []}
        mock_auth.return_value = True
        mock_fetch.return_value = {
            "pr_data": MOCK_GH_PR_RESPONSE,
            "comments": MOCK_GH_COMMENTS_RESPONSE,
        }

        config = ExecutionConfig(
            pr_url="https://github.com/owner/repo/pull/123",
            output_format="markdown",
            post_resolution_request=True,
        )

        # Mock comment posting
        with patch("coderabbit_fetcher.github_client.GitHubClient.post_comment") as mock_post:
            mock_post.return_value = {"id": 12345, "body": "Resolution request posted"}

            orchestrator = CodeRabbitOrchestrator(config)
            results = orchestrator.execute()

            self.assertTrue(results["success"])

            # Verify comment posting was attempted
            mock_post.assert_called()

    @patch("coderabbit_fetcher.github_client.GitHubClient.fetch_pr_comments")
    @patch("coderabbit_fetcher.github_client.GitHubClient.check_authentication")
    @patch("coderabbit_fetcher.github_client.GitHubClient.validate")
    def test_workflow_error_recovery(self, mock_validate, mock_auth, mock_fetch):
        """Test workflow error recovery mechanisms."""
        mock_validate.return_value = {"valid": True, "issues": [], "warnings": []}
        mock_auth.return_value = True

        # Simulate transient error followed by success
        call_count = 0
<<<<<<< HEAD

        def mock_fetch_with_retry(*args, **kwargs):
            nonlocal call_count
            call_count += 1
            if call_count == 1:
                raise NetworkError("Temporary network issue")
            return {"pr_data": MOCK_GH_PR_RESPONSE, "comments": MOCK_GH_COMMENTS_RESPONSE}
=======
        def mock_fetch_with_retry(*_args, **_kwargs):
            nonlocal call_count
            call_count += 1
            if call_count == 1:
                raise TransientError("Temporary network issue")
            return {
                "pr_data": MOCK_GH_PR_RESPONSE,
                "comments": MOCK_GH_COMMENTS_RESPONSE
            }
>>>>>>> 0421cf64

        mock_fetch.side_effect = mock_fetch_with_retry

        config = ExecutionConfig(
            pr_url="https://github.com/owner/repo/pull/123",
            output_format="markdown",
            retry_attempts=3,
            retry_delay=0.1,  # Short delay for testing
        )

        orchestrator = CodeRabbitOrchestrator(config)
        results = orchestrator.execute()

        # Should succeed after retry
        self.assertTrue(results["success"])
        self.assertEqual(call_count, 2)  # One failure, one success

    @patch("coderabbit_fetcher.github_client.GitHubClient.fetch_pr_comments")
    @patch("coderabbit_fetcher.github_client.GitHubClient.check_authentication")
    @patch("coderabbit_fetcher.github_client.GitHubClient.validate")
    def test_workflow_with_japanese_persona(self, mock_validate, mock_auth, mock_fetch):
        """Test workflow with Japanese persona file."""
        # Create Japanese persona file
        japanese_persona = self.persona_manager.create_temp_persona_file(
            {
                "content": PERSONA_FILE_CONTENT["japanese_reviewer"],
                "filename": "japanese_persona.txt",
                "encoding": "utf-8",
            }
        )

        mock_validate.return_value = {"valid": True, "issues": [], "warnings": []}
        mock_auth.return_value = True
        mock_fetch.return_value = {
            "pr_data": MOCK_GH_PR_RESPONSE,
            "comments": MOCK_GH_COMMENTS_RESPONSE,
        }

        output_file = os.path.join(self.temp_dir, "output_japanese.md")
        config = ExecutionConfig(
            pr_url="https://github.com/owner/repo/pull/123",
            persona_file=japanese_persona,
            output_format="markdown",
            output_file=output_file,
        )

        orchestrator = CodeRabbitOrchestrator(config)
        results = orchestrator.execute()

        self.assertTrue(results["success"])
        self.assertTrue(os.path.exists(output_file))

        # Verify Japanese content is preserved
        with open(output_file, encoding="utf-8") as f:
            content = f.read()
            self.assertIn("日本語", content.lower())


class TestPerformanceWorkflow(unittest.TestCase):
    """Test performance aspects of the workflow."""

    def setUp(self):
        """Set up test fixtures."""
        self.temp_dir = tempfile.mkdtemp(prefix="perf_test_")

    def tearDown(self):
        """Clean up test fixtures."""
        if os.path.exists(self.temp_dir):
            for file in os.listdir(self.temp_dir):
                os.unlink(os.path.join(self.temp_dir, file))
            os.rmdir(self.temp_dir)

    @patch("coderabbit_fetcher.github_client.GitHubClient.fetch_pr_comments")
    @patch("coderabbit_fetcher.github_client.GitHubClient.check_authentication")
    @patch("coderabbit_fetcher.github_client.GitHubClient.validate")
    def test_large_dataset_performance(self, mock_validate, mock_auth, mock_fetch):
        """Test performance with large comment datasets."""
        mock_validate.return_value = {"valid": True, "issues": [], "warnings": []}
        mock_auth.return_value = True
        mock_fetch.return_value = {
            "pr_data": SAMPLE_LARGE_DATASET["metadata"],
            "comments": SAMPLE_LARGE_DATASET["inline_comments"],
        }

        output_file = os.path.join(self.temp_dir, "large_output.json")
        config = ExecutionConfig(
            pr_url="https://github.com/owner/repo/pull/999",
            output_format="json",
            output_file=output_file,
            timeout_seconds=60,  # Longer timeout for large dataset
        )

        import time

        start_time = time.time()

        orchestrator = CodeRabbitOrchestrator(config)
        results = orchestrator.execute()

        execution_time = time.time() - start_time

        # Performance assertions
        self.assertTrue(results["success"])
        self.assertLess(execution_time, 30)  # Should complete within 30 seconds

        # Verify large dataset was processed
        metrics = results["metrics"]
        self.assertGreaterEqual(metrics["comments_processed"], 500)

        # Verify output file size is reasonable
        self.assertTrue(os.path.exists(output_file))
        file_size = os.path.getsize(output_file)
        self.assertGreater(file_size, 1000)  # Should have substantial content
        self.assertLess(file_size, 10 * 1024 * 1024)  # But not excessive (< 10MB)

    @patch("coderabbit_fetcher.github_client.GitHubClient.fetch_pr_comments")
    @patch("coderabbit_fetcher.github_client.GitHubClient.check_authentication")
    @patch("coderabbit_fetcher.github_client.GitHubClient.validate")
    def test_memory_usage_with_large_dataset(self, mock_validate, mock_auth, mock_fetch):
        """Test memory usage with large comment datasets."""
        import os

        import psutil

        process = psutil.Process(os.getpid())
        initial_memory = process.memory_info().rss

        mock_validate.return_value = {"valid": True, "issues": [], "warnings": []}
        mock_auth.return_value = True
        mock_fetch.return_value = {
            "pr_data": SAMPLE_LARGE_DATASET["metadata"],
            "comments": SAMPLE_LARGE_DATASET["inline_comments"],
        }

        config = ExecutionConfig(
            pr_url="https://github.com/owner/repo/pull/999", output_format="json"
        )

        orchestrator = CodeRabbitOrchestrator(config)
        results = orchestrator.execute()

        final_memory = process.memory_info().rss
        memory_increase = final_memory - initial_memory

        # Memory usage should be reasonable (< 100MB increase)
        self.assertTrue(results["success"])
        self.assertLess(memory_increase, 100 * 1024 * 1024)  # < 100MB

    @patch("coderabbit_fetcher.github_client.GitHubClient.fetch_pr_comments")
    @patch("coderabbit_fetcher.github_client.GitHubClient.check_authentication")
    @patch("coderabbit_fetcher.github_client.GitHubClient.validate")
    def test_concurrent_workflow_execution(self, mock_validate, mock_auth, mock_fetch):
        """Test concurrent execution of workflows."""
        import threading
        import time

        mock_validate.return_value = {"valid": True, "issues": [], "warnings": []}
        mock_auth.return_value = True
        mock_fetch.return_value = {
            "pr_data": MOCK_GH_PR_RESPONSE,
            "comments": MOCK_GH_COMMENTS_RESPONSE,
        }

        results = []
        errors = []

        def run_workflow(index):
            try:
                output_file = os.path.join(self.temp_dir, f"concurrent_output_{index}.md")
                config = ExecutionConfig(
                    pr_url=f"https://github.com/owner/repo/pull/{100 + index}",
                    output_format="markdown",
                    output_file=output_file,
                )

                orchestrator = CodeRabbitOrchestrator(config)
                result = orchestrator.execute()
                results.append((index, result))
            except (ValidationError, GitHubAuthenticationError, IOError, RuntimeError) as e:
                errors.append((index, e))

        # Start multiple concurrent workflows
        threads = []
        num_threads = 3

        start_time = time.time()

        for i in range(num_threads):
            thread = threading.Thread(target=run_workflow, args=(i,))
            threads.append(thread)
            thread.start()

        # Wait for all threads to complete
        for thread in threads:
            thread.join()

        execution_time = time.time() - start_time

        # Verify results
        self.assertEqual(len(errors), 0, f"Unexpected errors: {errors}")
        self.assertEqual(len(results), num_threads)

        for index, result in results:
            self.assertTrue(result["success"], f"Workflow {index} failed")

        # Concurrent execution should not take much longer than sequential
        self.assertLess(execution_time, 15)  # Should complete within 15 seconds


class TestUvxCompatibility(unittest.TestCase):
    """Test uvx execution compatibility."""

    def setUp(self):
        """Set up test fixtures."""
        self.temp_dir = tempfile.mkdtemp(prefix="uvx_test_")

    def tearDown(self):
        """Clean up test fixtures."""
        if os.path.exists(self.temp_dir):
            for file in os.listdir(self.temp_dir):
                os.unlink(os.path.join(self.temp_dir, file))
            os.rmdir(self.temp_dir)

    @unittest.skipIf(shutil.which("uvx") is None, "uvx not available")
    def test_uvx_execution_compatibility(self):
        """Test that the package can be executed via uvx."""
        # This is a basic test that would require actual package installation
        # In a real scenario, this would test:
        # 1. uvx package installation
        # 2. Entry point execution
        # 3. CLI argument handling
        # 4. Output generation

        # For now, we'll test the entry point structure
        from coderabbit_fetcher.cli.main import main

        # Verify the main function exists and is callable
        self.assertTrue(callable(main))

    def test_package_structure_for_uvx(self):
        """Test that package structure is compatible with uvx."""
        import coderabbit_fetcher

        # Verify package has necessary components
        self.assertTrue(hasattr(coderabbit_fetcher, "__version__"))

        # Verify CLI module exists
        from coderabbit_fetcher.cli import main

        self.assertTrue(hasattr(main, "main"))

    def test_dependency_compatibility(self):
        """Test that dependencies are compatible with uvx."""
        # Test that all required modules can be imported
        required_modules = [
            "argparse",  # Standard library
            "json",  # Standard library
            "pathlib",  # Standard library
            "subprocess",  # Standard library
        ]

        for module_name in required_modules:
            try:
                __import__(module_name)
            except ImportError:
                self.fail(f"Required module {module_name} cannot be imported")


if __name__ == "__main__":
    unittest.main()<|MERGE_RESOLUTION|>--- conflicted
+++ resolved
@@ -1,49 +1,31 @@
 """End-to-end workflow tests for CodeRabbit Comment Fetcher."""
 
-<<<<<<< HEAD
-=======
 import unittest
 import tempfile
 import os
 import shutil
->>>>>>> 0421cf64
 import json
-import os
-import sys
-import tempfile
-import unittest
-from pathlib import Path
-from unittest.mock import patch
-
-# Add project root to path
-sys.path.insert(0, str(Path(__file__).parent.parent.parent))
-
-from coderabbit_fetcher.exceptions import GitHubAuthenticationError
+from unittest.mock import patch, MagicMock
+from typing import Dict, Any
+
 from coderabbit_fetcher.orchestrator import CodeRabbitOrchestrator, ExecutionConfig
-<<<<<<< HEAD
-
-from tests.fixtures.github_responses import MOCK_GH_COMMENTS_RESPONSE, MOCK_GH_PR_RESPONSE
-from tests.fixtures.persona_files import PERSONA_FILE_CONTENT, PersonaFileManager
-from tests.fixtures.sample_data import SAMPLE_LARGE_DATASET
-=======
 from coderabbit_fetcher.exceptions import (
     ValidationError,
     GitHubAuthenticationError,
     InvalidPRUrlError,
-    TransientError
+    TransientError,
 )
 from tests.fixtures.sample_data import (
     SAMPLE_PR_DATA,
     SAMPLE_CODERABBIT_COMMENTS,
-    SAMPLE_LARGE_DATASET
+    SAMPLE_LARGE_DATASET,
 )
 from tests.fixtures.github_responses import (
     MOCK_GH_PR_RESPONSE,
     MOCK_GH_COMMENTS_RESPONSE,
-    MOCK_SUCCESS_RESPONSES
+    MOCK_SUCCESS_RESPONSES,
 )
 from tests.fixtures.persona_files import PersonaFileManager, PERSONA_FILE_CONTENT
->>>>>>> 0421cf64
 
 
 class TestEndToEndWorkflow(unittest.TestCase):
@@ -110,7 +92,7 @@
         self.assertTrue(os.path.exists(output_file))
 
         # Verify output content
-        with open(output_file, encoding="utf-8") as f:
+        with open(output_file, "r", encoding="utf-8") as f:
             content = f.read()
             self.assertIn("CodeRabbit", content)
             self.assertIn("Comments Analysis", content)
@@ -146,7 +128,7 @@
                 self.assertTrue(os.path.exists(output_file))
 
                 # Verify format-specific content
-                with open(output_file, encoding="utf-8") as f:
+                with open(output_file, "r", encoding="utf-8") as f:
                     content = f.read()
 
                     if output_format == "json":
@@ -259,25 +241,13 @@
 
         # Simulate transient error followed by success
         call_count = 0
-<<<<<<< HEAD
-
-        def mock_fetch_with_retry(*args, **kwargs):
-            nonlocal call_count
-            call_count += 1
-            if call_count == 1:
-                raise NetworkError("Temporary network issue")
-            return {"pr_data": MOCK_GH_PR_RESPONSE, "comments": MOCK_GH_COMMENTS_RESPONSE}
-=======
+
         def mock_fetch_with_retry(*_args, **_kwargs):
             nonlocal call_count
             call_count += 1
             if call_count == 1:
                 raise TransientError("Temporary network issue")
-            return {
-                "pr_data": MOCK_GH_PR_RESPONSE,
-                "comments": MOCK_GH_COMMENTS_RESPONSE
-            }
->>>>>>> 0421cf64
+            return {"pr_data": MOCK_GH_PR_RESPONSE, "comments": MOCK_GH_COMMENTS_RESPONSE}
 
         mock_fetch.side_effect = mock_fetch_with_retry
 
@@ -331,7 +301,7 @@
         self.assertTrue(os.path.exists(output_file))
 
         # Verify Japanese content is preserved
-        with open(output_file, encoding="utf-8") as f:
+        with open(output_file, "r", encoding="utf-8") as f:
             content = f.read()
             self.assertIn("日本語", content.lower())
 
@@ -398,9 +368,8 @@
     @patch("coderabbit_fetcher.github_client.GitHubClient.validate")
     def test_memory_usage_with_large_dataset(self, mock_validate, mock_auth, mock_fetch):
         """Test memory usage with large comment datasets."""
+        import psutil
         import os
-
-        import psutil
 
         process = psutil.Process(os.getpid())
         initial_memory = process.memory_info().rss
