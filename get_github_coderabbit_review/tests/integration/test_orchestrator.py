--- conflicted
+++ resolved
@@ -142,11 +142,8 @@
             with open(output_path, 'r', encoding='utf-8') as f:
                 content = f.read()
                 self.assertGreater(len(content), 0)
-<<<<<<< HEAD
-=======
                 parsed = json.loads(content)
                 self.assertIn("metrics", parsed)
->>>>>>> 9077b8cd
 
         finally:
             # Cleanup
