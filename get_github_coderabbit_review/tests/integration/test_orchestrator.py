--- conflicted
+++ resolved
@@ -1,16 +1,13 @@
 """Integration tests for the main orchestrator."""
 
-import sys
+import unittest
+from unittest.mock import Mock, patch, MagicMock
 import tempfile
-import unittest
+import json
 from pathlib import Path
-from unittest.mock import Mock, patch
-
-# Add project root to path
-sys.path.insert(0, str(Path(__file__).parent.parent.parent))
-
+
+from coderabbit_fetcher.orchestrator import CodeRabbitOrchestrator, ExecutionConfig
 from coderabbit_fetcher.exceptions import GitHubAuthenticationError, InvalidPRUrlError
-from coderabbit_fetcher.orchestrator import CodeRabbitOrchestrator, ExecutionConfig
 
 
 class TestOrchestratorIntegration(unittest.TestCase):
@@ -99,10 +96,7 @@
         mock_github.return_value = mock_github_instance
 
         mock_persona_instance = Mock()
-        # Mock all persona manager methods that orchestrator uses
-        mock_persona_instance.get_default_persona.return_value = "Test persona content that is long enough to pass validation checks and provide meaningful analysis for the code review process"
-        mock_persona_instance.load_from_file.return_value = "Test persona content that is long enough to pass validation checks and provide meaningful analysis for the code review process"
-        mock_persona_instance.load_persona.return_value = "Test persona content that is long enough to pass validation checks and provide meaningful analysis for the code review process"
+        mock_persona_instance.get_default_persona.return_value = "Test persona"
         mock_persona.return_value = mock_persona_instance
 
         # Mock analyzed comments
@@ -143,11 +137,7 @@
             self.assertTrue(output_path.exists())
 
             # Verify output content
-<<<<<<< HEAD
-            with open(output_path) as f:
-=======
-            with open(output_path, 'r', encoding='utf-8') as f:
->>>>>>> 0421cf64
+            with open(output_path, "r", encoding="utf-8") as f:
                 content = f.read()
                 self.assertGreater(len(content), 0)
                 parsed = json.loads(content)
