"""Performance tests for CodeRabbit Comment Fetcher."""

import json
import os
import tempfile
import time
import unittest
from typing import Any, Dict, List
from unittest.mock import patch

import psutil
from coderabbit_fetcher.comment_analyzer import CommentAnalyzer
from coderabbit_fetcher.formatters.markdown import MarkdownFormatter
from coderabbit_fetcher.orchestrator import CodeRabbitOrchestrator, ExecutionConfig

from tests.fixtures.github_responses import generate_mock_comments


class PerformanceTestBase(unittest.TestCase):
    """Base class for performance tests."""

    def setUp(self):
        """Set up test fixtures."""
        self.temp_dir = tempfile.mkdtemp(prefix="perf_test_")
        self.process = psutil.Process(os.getpid())
        self.initial_memory = self.process.memory_info().rss

    def tearDown(self):
        """Clean up test fixtures."""
        if os.path.exists(self.temp_dir):
<<<<<<< HEAD
            for file in os.listdir(self.temp_dir):
                try:
                    os.unlink(os.path.join(self.temp_dir, file))
                except OSError:
                    pass
            try:
                os.rmdir(self.temp_dir)
            except OSError:
                pass
=======
            import shutil
            try:
                shutil.rmtree(self.temp_dir, ignore_errors=False)
            except (OSError, PermissionError) as e:
                # Log the error but don't fail the test
                import logging
                logging.warning(f"Failed to clean up temp directory {self.temp_dir}: {e}")
>>>>>>> 0421cf64

    def measure_execution_time(self, func, *args, **kwargs):
        """Measure execution time of a function.

        Args:
            func: Function to execute
            *args: Function arguments
            **kwargs: Function keyword arguments

        Returns:
            Tuple of (result, execution_time_seconds)
        """
        start_time = time.time()
        result = func(*args, **kwargs)
        end_time = time.time()
        return result, end_time - start_time

    def measure_memory_usage(self, func, *args, **kwargs):
        """Measure memory usage of a function.

        Args:
            func: Function to execute
            *args: Function arguments
            **kwargs: Function keyword arguments

        Returns:
            Tuple of (result, memory_increase_bytes)
        """
        initial_memory = self.process.memory_info().rss
        result = func(*args, **kwargs)
        final_memory = self.process.memory_info().rss
        return result, final_memory - initial_memory

    def generate_large_comment_dataset(self, size: int) -> List[Dict[str, Any]]:
        """Generate large comment dataset for testing.

        Args:
            size: Number of comments to generate

        Returns:
            List of mock comments
        """
        return generate_mock_comments(size, "coderabbit")


class TestCommentAnalysisPerformance(PerformanceTestBase):
    """Test performance of comment analysis operations."""

    def test_analyze_small_dataset_performance(self):
        """Test analysis performance with small dataset (10 comments)."""
        comments = self.generate_large_comment_dataset(10)
        analyzer = CommentAnalyzer()

        result, execution_time = self.measure_execution_time(analyzer.analyze_comments, comments)

        # Small dataset should be very fast
        self.assertLess(execution_time, 1.0)  # < 1 second
        self.assertIsInstance(result, dict)
        self.assertIn("coderabbit_comments", result)

    def test_analyze_medium_dataset_performance(self):
        """Test analysis performance with medium dataset (100 comments)."""
        comments = self.generate_large_comment_dataset(100)
        analyzer = CommentAnalyzer()

        result, execution_time = self.measure_execution_time(analyzer.analyze_comments, comments)

        # Medium dataset should still be fast
        self.assertLess(execution_time, 5.0)  # < 5 seconds
        self.assertGreater(len(result["coderabbit_comments"]), 0)

    def test_analyze_large_dataset_performance(self):
        """Test analysis performance with large dataset (1000 comments)."""
        comments = self.generate_large_comment_dataset(1000)
        analyzer = CommentAnalyzer()

        result, execution_time = self.measure_execution_time(analyzer.analyze_comments, comments)

        # Large dataset should complete within reasonable time
        self.assertLess(execution_time, 15.0)  # < 15 seconds
        self.assertGreater(len(result["coderabbit_comments"]), 0)

    def test_analyze_very_large_dataset_performance(self):
        """Test analysis performance with very large dataset (5000 comments)."""
        comments = self.generate_large_comment_dataset(5000)
        analyzer = CommentAnalyzer()

        result, execution_time = self.measure_execution_time(analyzer.analyze_comments, comments)

        # Very large dataset should still be manageable
        self.assertLess(execution_time, 30.0)  # < 30 seconds

        # Verify result quality is maintained - should process all generated comments
        # Use exact count validation instead of weak threshold
        self.assertEqual(len(result["coderabbit_comments"]), 5000)

    def test_comment_analysis_memory_usage(self):
        """Test memory usage during comment analysis."""
        comments = self.generate_large_comment_dataset(1000)
        analyzer = CommentAnalyzer()

        result, memory_increase = self.measure_memory_usage(analyzer.analyze_comments, comments)

        # Memory usage should be reasonable (< 50MB for 1000 comments)
        self.assertLess(memory_increase, 50 * 1024 * 1024)  # < 50MB
        self.assertGreater(len(result["coderabbit_comments"]), 0)

    def test_thread_processing_performance(self):
        """Test performance of thread processing."""
        from tests.fixtures.sample_data import SAMPLE_THREAD_DATA

        # Generate threaded comments
        threaded_comments = []
        for i in range(100):
            base_comment = SAMPLE_THREAD_DATA[0].copy()
            base_comment["id"] = 1000000 + i
            threaded_comments.append(base_comment)

            # Add reply
            reply = SAMPLE_THREAD_DATA[1].copy()
            reply["id"] = 2000000 + i
            reply["in_reply_to_id"] = base_comment["id"]
            threaded_comments.append(reply)

        analyzer = CommentAnalyzer()

        result, execution_time = self.measure_execution_time(
            analyzer.analyze_comments, threaded_comments
        )

        # Thread processing should be efficient
        self.assertLess(execution_time, 10.0)  # < 10 seconds
        self.assertIn("threads", result)

    def test_resolved_marker_detection_performance(self):
        """Test performance of resolved marker detection."""
        from coderabbit_fetcher.resolved_marker import ResolvedMarkerConfig, ResolvedMarkerManager

        # Generate comments with and without resolved markers
        comments = []
        for i in range(1000):
            comment = {
                "id": i,
                "user": "coderabbitai[bot]",
                "body": f"Comment {i}"
                + (
                    "\n[CR_RESOLUTION_CONFIRMED:TECHNICAL_ISSUE_RESOLVED]\n✅ Resolved\n[/CR_RESOLUTION_CONFIRMED]"
                    if i % 3 == 0
                    else ""
                ),
                "is_coderabbit": True,
            }
            comments.append(comment)

        config = ResolvedMarkerConfig()
        manager = ResolvedMarkerManager(config)

        result, execution_time = self.measure_execution_time(
            manager.filter_unresolved_comments, comments
        )

        # Resolved marker detection should be fast
        self.assertLess(execution_time, 5.0)  # < 5 seconds
        self.assertLess(len(result), len(comments))  # Some should be filtered


class TestFormattingPerformance(PerformanceTestBase):
    """Test performance of output formatting operations."""

    def test_markdown_formatting_performance(self):
        """Test markdown formatting performance."""
        from coderabbit_fetcher.models import AnalyzedComments

        # Generate analyzed comments
        comments = self.generate_large_comment_dataset(500)
        analyzed = AnalyzedComments(
            coderabbit_comments=comments,
            threads={},
            summary_comment=None,
            review_comments=[],
            metadata={"total_comments": len(comments)},
        )

        formatter = MarkdownFormatter()

        result, execution_time = self.measure_execution_time(formatter.format, analyzed, {})

        # Formatting should be efficient
        self.assertLess(execution_time, 10.0)  # < 10 seconds
        self.assertIsInstance(result, str)
        self.assertGreater(len(result), 1000)  # Should have substantial content

    def test_json_formatting_performance(self):
        """Test JSON formatting performance."""
        from coderabbit_fetcher.formatters.json import JsonFormatter
        from coderabbit_fetcher.models import AnalyzedComments

        comments = self.generate_large_comment_dataset(500)
        analyzed = AnalyzedComments(
            coderabbit_comments=comments,
            threads={},
            summary_comment=None,
            review_comments=[],
            metadata={"total_comments": len(comments)},
        )

        formatter = JsonFormatter()

        result, execution_time = self.measure_execution_time(formatter.format, analyzed, {})

        # JSON formatting should be very fast
        self.assertLess(execution_time, 5.0)  # < 5 seconds

        # Verify it's valid JSON
        json.loads(result)

    def test_large_content_formatting_memory(self):
        """Test memory usage during large content formatting."""
        from coderabbit_fetcher.formatters.markdown import MarkdownFormatter
        from coderabbit_fetcher.models import AnalyzedComments

        # Generate very large content
        large_comments = []
        for i in range(100):
            comment = {
                "id": i,
                "user": "coderabbitai[bot]",
                "body": "Large comment content. " * 1000,  # ~25KB per comment
                "created_at": "2025-08-27T17:00:00Z",
                "is_coderabbit": True,
            }
            large_comments.append(comment)

        analyzed = AnalyzedComments(
            coderabbit_comments=large_comments,
            threads={},
            summary_comment=None,
            review_comments=[],
            metadata={"total_comments": len(large_comments)},
        )

        formatter = MarkdownFormatter()

        result, memory_increase = self.measure_memory_usage(formatter.format, analyzed, {})

        # Memory usage should be reasonable even for large content
        self.assertLess(memory_increase, 100 * 1024 * 1024)  # < 100MB
        self.assertGreater(len(result), 100000)  # Should have substantial content


class TestEndToEndPerformance(PerformanceTestBase):
    """Test end-to-end workflow performance."""

    @patch("coderabbit_fetcher.github_client.GitHubClient.fetch_pr_comments")
    @patch("coderabbit_fetcher.github_client.GitHubClient.check_authentication")
    @patch("coderabbit_fetcher.github_client.GitHubClient.validate")
    def test_complete_workflow_performance_small(self, mock_validate, mock_auth, mock_fetch):
        """Test complete workflow performance with small dataset."""
        # Mock responses
        mock_validate.return_value = {"valid": True, "issues": [], "warnings": []}
        mock_auth.return_value = True
        mock_fetch.return_value = {
            "pr_data": {"number": 123, "title": "Test PR"},
            "comments": self.generate_large_comment_dataset(50),
        }

        output_file = os.path.join(self.temp_dir, "small_output.md")
        config = ExecutionConfig(
            pr_url="https://github.com/owner/repo/pull/123",
            output_format="markdown",
            output_file=output_file,
        )

        orchestrator = CodeRabbitOrchestrator(config)

        result, execution_time = self.measure_execution_time(orchestrator.execute)

        # Small workflow should be very fast
        self.assertLess(execution_time, 5.0)  # < 5 seconds
        self.assertTrue(result["success"])

    @patch("coderabbit_fetcher.github_client.GitHubClient.fetch_pr_comments")
    @patch("coderabbit_fetcher.github_client.GitHubClient.check_authentication")
    @patch("coderabbit_fetcher.github_client.GitHubClient.validate")
    def test_complete_workflow_performance_large(self, mock_validate, mock_auth, mock_fetch):
        """Test complete workflow performance with large dataset."""
        # Mock responses with large dataset
        mock_validate.return_value = {"valid": True, "issues": [], "warnings": []}
        mock_auth.return_value = True
        mock_fetch.return_value = {
            "pr_data": {"number": 999, "title": "Large PR"},
            "comments": self.generate_large_comment_dataset(1000),
        }

        output_file = os.path.join(self.temp_dir, "large_output.json")
        config = ExecutionConfig(
            pr_url="https://github.com/owner/repo/pull/999",
            output_format="json",
            output_file=output_file,
            timeout_seconds=60,
        )

        orchestrator = CodeRabbitOrchestrator(config)

        result, execution_time = self.measure_execution_time(orchestrator.execute)

        # Large workflow should complete within reasonable time
        self.assertLess(execution_time, 30.0)  # < 30 seconds
        self.assertTrue(result["success"])

        # Verify substantial output was generated
        self.assertTrue(os.path.exists(output_file))
        file_size = os.path.getsize(output_file)
        self.assertGreater(file_size, 10000)  # > 10KB

    @patch("coderabbit_fetcher.github_client.GitHubClient.fetch_pr_comments")
    @patch("coderabbit_fetcher.github_client.GitHubClient.check_authentication")
    @patch("coderabbit_fetcher.github_client.GitHubClient.validate")
    def test_workflow_memory_efficiency(self, mock_validate, mock_auth, mock_fetch):
        """Test workflow memory efficiency."""
        mock_validate.return_value = {"valid": True, "issues": [], "warnings": []}
        mock_auth.return_value = True
        mock_fetch.return_value = {
            "pr_data": {"number": 500, "title": "Memory Test PR"},
            "comments": self.generate_large_comment_dataset(500),
        }

        config = ExecutionConfig(
            pr_url="https://github.com/owner/repo/pull/500", output_format="markdown"
        )

        orchestrator = CodeRabbitOrchestrator(config)

        result, memory_increase = self.measure_memory_usage(orchestrator.execute)

        # Memory usage should be reasonable
        self.assertLess(memory_increase, 100 * 1024 * 1024)  # < 100MB
        self.assertTrue(result["success"])

    def test_concurrent_workflow_performance(self):
        """Test performance under concurrent execution."""
        import threading
        import time

        results = []
        execution_times = []

        def run_workflow():
            with (
                patch(
                    "coderabbit_fetcher.github_client.GitHubClient.fetch_pr_comments"
                ) as mock_fetch,
                patch(
                    "coderabbit_fetcher.github_client.GitHubClient.check_authentication"
                ) as mock_auth,
                patch("coderabbit_fetcher.github_client.GitHubClient.validate") as mock_validate,
            ):

                mock_validate.return_value = {"valid": True, "issues": [], "warnings": []}
                mock_auth.return_value = True
                mock_fetch.return_value = {
                    "pr_data": {"number": 123, "title": "Concurrent Test"},
                    "comments": self.generate_large_comment_dataset(100),
                }

                config = ExecutionConfig(
                    pr_url="https://github.com/owner/repo/pull/123", output_format="json"
                )

                orchestrator = CodeRabbitOrchestrator(config)

                start_time = time.time()
                result = orchestrator.execute()
                end_time = time.time()

                results.append(result)
                execution_times.append(end_time - start_time)

        # Run multiple concurrent workflows
        threads = []
        num_threads = 3

        overall_start = time.time()

        for _ in range(num_threads):
            thread = threading.Thread(target=run_workflow)
            threads.append(thread)
            thread.start()

        for thread in threads:
            thread.join()

        overall_end = time.time()
        overall_time = overall_end - overall_start

        # Verify all workflows succeeded
        self.assertEqual(len(results), num_threads)
        for result in results:
            self.assertTrue(result["success"])

        # Concurrent execution should not be much slower than sequential
        avg_execution_time = sum(execution_times) / len(execution_times)
        self.assertLess(overall_time, avg_execution_time * 2)  # At most 2x slower


class TestScalabilityLimits(PerformanceTestBase):
    """Test scalability limits and resource constraints."""

    def test_maximum_comment_processing(self):
        """Test processing at maximum reasonable comment count."""
        # Test with very large dataset (simulating real-world maximum)
        max_comments = 10000
        comments = self.generate_large_comment_dataset(max_comments)

        analyzer = CommentAnalyzer()

        start_time = time.time()
        try:
            result = analyzer.analyze_comments(comments)
            execution_time = time.time() - start_time

            # Should complete within reasonable time even for maximum dataset
            self.assertLess(execution_time, 60.0)  # < 1 minute
            # Should process all generated comments
            self.assertEqual(len(result["coderabbit_comments"]), len(comments))

        except MemoryError:
            self.skipTest("System does not have enough memory for maximum test")
        except (ValueError, KeyError, TypeError) as e:
            self.fail(f"Unexpected error with maximum dataset: {e}")

    def test_memory_limit_handling(self):
        """Test handling of memory constraints."""
        # This test would ideally run in a memory-constrained environment
        # For now, we'll test with a reasonably large dataset
        large_dataset = []

        try:
            # Generate increasingly large comments until memory pressure
            for i in range(1000):
                comment = {
                    "id": i,
                    "user": "coderabbitai[bot]",
                    "body": "Large content " * 10000,  # ~130KB per comment
                    "is_coderabbit": True,
                }
                large_dataset.append(comment)

                # Check memory usage periodically
                if i % 100 == 0:
                    current_memory = self.process.memory_info().rss
                    memory_increase = current_memory - self.initial_memory

                    # Stop if memory usage becomes excessive
                    if memory_increase > 500 * 1024 * 1024:  # > 500MB
                        break

            analyzer = CommentAnalyzer()
            result = analyzer.analyze_comments(large_dataset)

            # Should handle large dataset gracefully
            self.assertIsInstance(result, dict)

        except MemoryError:
            # This is expected behavior under memory pressure
            pass


class TestPerformanceRegression(PerformanceTestBase):
    """Test for performance regressions."""

    def test_baseline_performance_metrics(self):
        """Establish baseline performance metrics."""
        # Standard test dataset
        comments = self.generate_large_comment_dataset(100)
        analyzer = CommentAnalyzer()

        # Measure multiple runs for consistency
        execution_times = []
        for _ in range(5):
            _, execution_time = self.measure_execution_time(analyzer.analyze_comments, comments)
            execution_times.append(execution_time)

        avg_time = sum(execution_times) / len(execution_times)
        max_time = max(execution_times)
        min_time = min(execution_times)

        # Performance should be consistent
        self.assertLess(max_time - min_time, avg_time * 0.5)  # Low variation
        self.assertLess(avg_time, 3.0)  # Reasonable baseline

        # Log baseline metrics for future comparison
        print("Baseline performance metrics:")
        print(f"  Average time: {avg_time:.3f}s")
        print(f"  Min time: {min_time:.3f}s")
        print(f"  Max time: {max_time:.3f}s")
        print(f"  Variation: {max_time - min_time:.3f}s")


if __name__ == "__main__":
    # Run performance tests with verbose output
    unittest.main(verbosity=2)<|MERGE_RESOLUTION|>--- conflicted
+++ resolved
@@ -1,19 +1,19 @@
 """Performance tests for CodeRabbit Comment Fetcher."""
 
+import unittest
+import time
+import tempfile
+import os
 import json
-import os
-import tempfile
-import time
-import unittest
-from typing import Any, Dict, List
-from unittest.mock import patch
-
 import psutil
+from unittest.mock import patch, MagicMock
+from typing import List, Dict, Any
+
+from coderabbit_fetcher.orchestrator import CodeRabbitOrchestrator, ExecutionConfig
 from coderabbit_fetcher.comment_analyzer import CommentAnalyzer
 from coderabbit_fetcher.formatters.markdown import MarkdownFormatter
-from coderabbit_fetcher.orchestrator import CodeRabbitOrchestrator, ExecutionConfig
-
 from tests.fixtures.github_responses import generate_mock_comments
+from tests.fixtures.sample_data import SAMPLE_LARGE_DATASET
 
 
 class PerformanceTestBase(unittest.TestCase):
@@ -28,25 +28,15 @@
     def tearDown(self):
         """Clean up test fixtures."""
         if os.path.exists(self.temp_dir):
-<<<<<<< HEAD
-            for file in os.listdir(self.temp_dir):
-                try:
-                    os.unlink(os.path.join(self.temp_dir, file))
-                except OSError:
-                    pass
-            try:
-                os.rmdir(self.temp_dir)
-            except OSError:
-                pass
-=======
             import shutil
+
             try:
                 shutil.rmtree(self.temp_dir, ignore_errors=False)
             except (OSError, PermissionError) as e:
                 # Log the error but don't fail the test
                 import logging
+
                 logging.warning(f"Failed to clean up temp directory {self.temp_dir}: {e}")
->>>>>>> 0421cf64
 
     def measure_execution_time(self, func, *args, **kwargs):
         """Measure execution time of a function.
@@ -183,7 +173,7 @@
 
     def test_resolved_marker_detection_performance(self):
         """Test performance of resolved marker detection."""
-        from coderabbit_fetcher.resolved_marker import ResolvedMarkerConfig, ResolvedMarkerManager
+        from coderabbit_fetcher.resolved_marker import ResolvedMarkerManager, ResolvedMarkerConfig
 
         # Generate comments with and without resolved markers
         comments = []
