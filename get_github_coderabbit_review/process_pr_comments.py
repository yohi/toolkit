--- conflicted
+++ resolved
@@ -5,13 +5,9 @@
 """
 
 import json
-<<<<<<< HEAD
-from datetime import datetime as dt
-=======
 import os
 from datetime import datetime, timezone
 from pathlib import Path
->>>>>>> 0421cf64
 
 
 def process_pr_comments():
@@ -19,15 +15,11 @@
 
     # スクリプトファイル基準のベースディレクトリを設定
     base_dir = Path(__file__).resolve().parent
-    
+
     # データファイルを読み込み
     try:
-<<<<<<< HEAD
-        with open("pr_104_raw_data.json", encoding="utf-8") as f:
-=======
-        pr_data_path = base_dir / 'pr_104_raw_data.json'
-        with open(pr_data_path, 'r', encoding='utf-8') as f:
->>>>>>> 0421cf64
+        pr_data_path = base_dir / "pr_104_raw_data.json"
+        with open(pr_data_path, "r", encoding="utf-8") as f:
             pr_data = json.load(f)
     except FileNotFoundError as e:
         print(f"❌ PR data file not found at {pr_data_path}: {e}")
@@ -40,12 +32,8 @@
         return
 
     try:
-<<<<<<< HEAD
-        with open("pr_104_inline_comments.json", encoding="utf-8") as f:
-=======
-        inline_comments_path = base_dir / 'pr_104_inline_comments.json'
-        with open(inline_comments_path, 'r', encoding='utf-8') as f:
->>>>>>> 0421cf64
+        inline_comments_path = base_dir / "pr_104_inline_comments.json"
+        with open(inline_comments_path, "r", encoding="utf-8") as f:
             inline_comments = json.load(f)
     except FileNotFoundError as e:
         print(f"❌ Inline comments file not found at {inline_comments_path}: {e}")
@@ -58,12 +46,8 @@
         inline_comments = []
 
     try:
-<<<<<<< HEAD
-        with open("pr_104_reviews.json", encoding="utf-8") as f:
-=======
-        reviews_path = base_dir / 'pr_104_reviews.json'
-        with open(reviews_path, 'r', encoding='utf-8') as f:
->>>>>>> 0421cf64
+        reviews_path = base_dir / "pr_104_reviews.json"
+        with open(reviews_path, "r", encoding="utf-8") as f:
             reviews = json.load(f)
     except FileNotFoundError as e:
         print(f"❌ Reviews file not found at {reviews_path}: {e}")
@@ -77,11 +61,10 @@
 
     # AIエージェント向けの構造化データを作成
     structured_data = {
-<<<<<<< HEAD
         "metadata": {
             "pull_request_number": pr_data.get("number"),
             "title": pr_data.get("title"),
-            "extraction_timestamp": dt.now().isoformat(),
+            "extraction_timestamp": datetime.now(timezone.utc).isoformat(),
             "total_inline_comments": len(inline_comments),
             "total_reviews": len(reviews),
             "data_sources": ["pr_data", "inline_comments", "reviews"],
@@ -90,8 +73,9 @@
         "pull_request_info": {
             "number": pr_data.get("number"),
             "title": pr_data.get("title"),
-            "body": pr_data.get("body", "")[:500]
-            + ("..." if len(pr_data.get("body", "")) > 500 else ""),
+            "body": (lambda body: body[:500] + ("..." if len(body) > 500 else ""))(
+                pr_data.get("body") or ""
+            ),
         },
         "inline_comments": [],
         "review_comments": [],
@@ -100,21 +84,6 @@
             "total_coderabbit_comments": 0,
             "actionable_count": 0,
             "file_coverage": [],
-=======
-        'metadata': {
-            'pull_request_number': pr_data.get('number'),
-            'title': pr_data.get('title'),
-            'extraction_timestamp': datetime.now(timezone.utc).isoformat(),
-            'total_inline_comments': len(inline_comments),
-            'total_reviews': len(reviews),
-            'data_sources': ['pr_data', 'inline_comments', 'reviews'],
-            'processing_script': 'process_pr_comments.py'
-        },
-        'pull_request_info': {
-            'number': pr_data.get('number'),
-            'title': pr_data.get('title'),
-            'body': (lambda body: body[:500] + ('...' if len(body) > 500 else ''))(pr_data.get('body') or '')
->>>>>>> 0421cf64
         },
     }
 
@@ -123,19 +92,14 @@
     files_mentioned = set()
 
     for comment in inline_comments:
-<<<<<<< HEAD
-        user_login = comment.get("user", {}).get("login", "")
+        # Safe extraction of user login with None protection
+        user_data = comment.get("user") or {}
+        user_login = user_data.get("login") or ""
+
+        # Safe extraction of body with None protection
+        body_text = comment.get("body") or ""
+
         is_coderabbit = "coderabbit" in user_login.lower()
-=======
-        # Safe extraction of user login with None protection
-        user_data = comment.get('user') or {}
-        user_login = user_data.get('login') or ''
-        
-        # Safe extraction of body with None protection
-        body_text = comment.get('body') or ''
-        
-        is_coderabbit = 'coderabbit' in user_login.lower()
->>>>>>> 0421cf64
 
         if is_coderabbit:
             coderabbit_count += 1
@@ -145,12 +109,11 @@
             files_mentioned.add(file_path)
 
         structured_comment = {
-<<<<<<< HEAD
             "id": comment.get("id"),
             "user": user_login,
             "created_at": comment.get("created_at"),
             "updated_at": comment.get("updated_at"),
-            "body": comment.get("body", ""),
+            "body": body_text,
             "path": file_path,
             "line": comment.get("line"),
             "start_line": comment.get("start_line"),
@@ -159,69 +122,35 @@
             "commit_id": comment.get("commit_id"),
             "in_reply_to_id": comment.get("in_reply_to_id"),
             "is_coderabbit": is_coderabbit,
-            "body_length": len(comment.get("body", "")),
-            "has_suggestions": "```suggestion" in comment.get("body", "").lower(),
-=======
-            'id': comment.get('id'),
-            'user': user_login,
-            'created_at': comment.get('created_at'),
-            'updated_at': comment.get('updated_at'),
-            'body': body_text,
-            'path': file_path,
-            'line': comment.get('line'),
-            'start_line': comment.get('start_line'),
-            'side': comment.get('side'),
-            'position': comment.get('position'),
-            'commit_id': comment.get('commit_id'),
-            'in_reply_to_id': comment.get('in_reply_to_id'),
-            'is_coderabbit': is_coderabbit,
-            'body_length': len(body_text),
-            'has_suggestions': '```suggestion' in body_text.lower()
->>>>>>> 0421cf64
+            "body_length": len(body_text),
+            "has_suggestions": "```suggestion" in body_text.lower(),
         }
         structured_data["inline_comments"].append(structured_comment)
 
     # レビューコメントを処理
     for review in reviews:
-<<<<<<< HEAD
-        user_login = review.get("user", {}).get("login", "")
+        # Safe extraction with None protection
+        user_data = review.get("user") or {}
+        user_login = user_data.get("login") or ""
+        body = review.get("body") or ""
+
         is_coderabbit = "coderabbit" in user_login.lower()
 
         structured_review = {
             "id": review.get("id"),
             "user": user_login,
             "state": review.get("state"),
-            "body": review.get("body", ""),
+            "body": body,
             "submitted_at": review.get("submitted_at"),
             "commit_id": review.get("commit_id"),
             "is_coderabbit": is_coderabbit,
-            "body_length": len(review.get("body", "")),
-=======
-        # Safe extraction with None protection
-        user_data = review.get('user') or {}
-        user_login = user_data.get('login') or ''
-        body = review.get('body') or ''
-        
-        is_coderabbit = 'coderabbit' in user_login.lower()
-
-        structured_review = {
-            'id': review.get('id'),
-            'user': user_login,
-            'state': review.get('state'),
-            'body': body,
-            'submitted_at': review.get('submitted_at'),
-            'commit_id': review.get('commit_id'),
-            'is_coderabbit': is_coderabbit,
-            'body_length': len(body)
->>>>>>> 0421cf64
+            "body_length": len(body),
         }
         structured_data["review_comments"].append(structured_review)
 
     # レビューコメント由来のCodeRabbit件数も加算
     coderabbit_count += sum(
-        1
-        for r in reviews
-        if 'coderabbit' in (r.get('user', {}).get('login') or '').lower()
+        1 for r in reviews if "coderabbit" in (r.get("user", {}).get("login") or "").lower()
     )
 
     # アクショナブルアイテムを抽出（CodeRabbitコメント中心）
@@ -240,19 +169,12 @@
     ]
 
     for comment in inline_comments:
-<<<<<<< HEAD
-        user_login = comment.get("user", {}).get("login", "")
+        # Safe extraction with None protection
+        user_data = comment.get("user") or {}
+        user_login = user_data.get("login") or ""
+        body = comment.get("body") or ""
+
         if "coderabbit" in user_login.lower():
-            body = comment.get("body", "")
-
-=======
-        # Safe extraction with None protection
-        user_data = comment.get('user') or {}
-        user_login = user_data.get('login') or ''
-        body = comment.get('body') or ''
-        
-        if 'coderabbit' in user_login.lower():
->>>>>>> 0421cf64
             for keyword in actionable_keywords:
                 if keyword.lower() in body.lower():
                     actionable_count += 1
@@ -281,61 +203,41 @@
     structured_data["coderabbit_analysis"]["file_coverage"] = list(files_mentioned)
 
     # ファイルに出力
-<<<<<<< HEAD
-    output_file = "pr_104_ai_friendly_comments.json"
-=======
-    output_file = base_dir / 'pr_104_ai_friendly_comments.json'
-    
+    output_file = base_dir / "pr_104_ai_friendly_comments.json"
+
     # Create parent directory first
     try:
         output_file.parent.mkdir(parents=True, exist_ok=True)
     except OSError as e:
         print(f"❌ Failed to create output directory {output_file.parent}: {e}")
         return
-    
+
     # Write JSON output with specific error handling
->>>>>>> 0421cf64
     try:
         with open(output_file, "w", encoding="utf-8") as f:
             json.dump(structured_data, f, ensure_ascii=False, indent=2)
-<<<<<<< HEAD
-
         print(f"✅ AI-friendly output generated: {output_file}")
-        print("📊 Summary:")
-        print(f"  - Total inline comments: {len(inline_comments)}")
-        print(f"  - Total reviews: {len(reviews)}")
-        print(f"  - CodeRabbit comments: {coderabbit_count}")
-        print(f"  - Actionable items found: {actionable_count}")
-        print(f"  - Files with comments: {len(files_mentioned)}")
-
-        # 簡易的な分析レポートも生成
-        report_file = "pr_104_analysis_report.md"
+    except TypeError as e:
+        print(f"❌ JSON encoding error for {output_file}: {e}")
+        return
+    except OSError as e:
+        print(f"❌ I/O error writing JSON file {output_file}: {e}")
+        return
+
+    # Print summary (no file I/O, should not fail)
+    print("📊 Summary:")
+    print(f"  - Total inline comments: {len(inline_comments)}")
+    print(f"  - Total reviews: {len(reviews)}")
+    print(f"  - CodeRabbit comments: {coderabbit_count}")
+    print(f"  - Actionable items found: {actionable_count}")
+    print(f"  - Files with comments: {len(files_mentioned)}")
+
+    # Write markdown report with specific error handling
+    report_file = base_dir / "pr_104_analysis_report.md"
+    try:
         with open(report_file, "w", encoding="utf-8") as f:
             f.write(
                 f"""# PR #104 コメント分析レポート
-=======
-        print(f'✅ AI-friendly output generated: {output_file}')
-    except TypeError as e:
-        print(f"❌ JSON encoding error for {output_file}: {e}")
-        return
-    except OSError as e:
-        print(f"❌ I/O error writing JSON file {output_file}: {e}")
-        return
-
-    # Print summary (no file I/O, should not fail)
-    print('📊 Summary:')
-    print(f'  - Total inline comments: {len(inline_comments)}')
-    print(f'  - Total reviews: {len(reviews)}')
-    print(f'  - CodeRabbit comments: {coderabbit_count}')
-    print(f'  - Actionable items found: {actionable_count}')
-    print(f'  - Files with comments: {len(files_mentioned)}')
-
-    # Write markdown report with specific error handling
-    report_file = base_dir / 'pr_104_analysis_report.md'
-    try:
-        with open(report_file, 'w', encoding='utf-8') as f:
-            f.write(f"""# PR #104 コメント分析レポート
->>>>>>> 0421cf64
 
 ## 基本情報
 - **PR番号**: {pr_data.get('number')}
@@ -368,20 +270,11 @@
 2. アクショナブルアイテムの優先度付け
 3. ファイル別のレビュー密度分析
 4. 修正提案の自動生成
-<<<<<<< HEAD
 """
             )
-
         print(f"📄 Analysis report generated: {report_file}")
-
-    except Exception as e:
-        print(f"❌ Error writing output files: {e}")
-=======
-""")
-        print(f'📄 Analysis report generated: {report_file}')
     except OSError as e:
         print(f"❌ I/O error writing report file {report_file}: {e}")
->>>>>>> 0421cf64
 
 
 if __name__ == "__main__":
