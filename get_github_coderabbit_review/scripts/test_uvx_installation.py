--- conflicted
+++ resolved
@@ -1,18 +1,15 @@
 #!/usr/bin/env python3
 """Test script for uvx installation and execution compatibility."""
 
-import json
 import subprocess
 import sys
+import os
 import tempfile
-<<<<<<< HEAD
-=======
 import json
 import traceback
 import warnings
->>>>>>> 0421cf64
 from pathlib import Path
-from typing import Any, Dict, List
+from typing import Dict, Any, Optional, List
 
 
 class UvxTestRunner:
