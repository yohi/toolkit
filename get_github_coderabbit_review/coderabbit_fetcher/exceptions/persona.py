--- conflicted
+++ resolved
@@ -1,10 +1,6 @@
 """Persona-related exceptions."""
 
 from typing import Optional
-<<<<<<< HEAD
-
-=======
->>>>>>> 0421cf64
 from .base import CodeRabbitFetcherError
 
 
@@ -37,13 +33,9 @@
 class PersonaValidationError(PersonaLoadError):
     """Exception raised when persona content validation fails."""
 
-<<<<<<< HEAD
     def __init__(
         self, message: str, file_path: Optional[str] = None, validation_rule: Optional[str] = None
     ):
-=======
-    def __init__(self, message: str, file_path: Optional[str] = None, validation_rule: Optional[str] = None):
->>>>>>> 0421cf64
         """Initialize persona validation error.
 
         Args:
