--- conflicted
+++ resolved
@@ -29,15 +29,8 @@
             reset_time: Unix timestamp when rate limit resets (optional)
         """
         details = None
-<<<<<<< HEAD
-        if reset_time:
-            import datetime
-
-            reset_datetime = datetime.datetime.fromtimestamp(reset_time)
-=======
         if reset_time is not None:
             reset_datetime = datetime.fromtimestamp(reset_time, tz=timezone.utc)
->>>>>>> 0421cf64
             details = f"Rate limit resets at {reset_datetime.isoformat()}"
 
         super().__init__(message, details)