"""Utility functions for exception handling and error reporting."""

import logging
import traceback
from datetime import datetime
from typing import Any, Dict, List, Optional

from .base import CodeRabbitFetcherError

logger = logging.getLogger(__name__)


def format_exception_for_user(exc: Exception) -> str:
    """Format any exception for user-friendly display.

    Args:
        exc: Exception to format

    Returns:
        User-friendly error message
    """
    if isinstance(exc, CodeRabbitFetcherError):
        return exc.get_user_message()

    # Handle standard Python exceptions
    exception_formatters = {
        FileNotFoundError: lambda e: f"❌ File not found: {getattr(e, 'filename', 'unknown')}\n💡 Check the file path and ensure it exists",
        PermissionError: lambda e: f"❌ Permission denied: {getattr(e, 'filename', 'unknown')}\n💡 Check file permissions and access rights",
        ConnectionError: lambda e: "❌ Network connection error\n💡 Check your internet connection and try again",
        TimeoutError: lambda e: "❌ Operation timed out\n💡 Try again or increase timeout value",
        KeyboardInterrupt: lambda e: "⚠️  Operation cancelled by user",
        ValueError: lambda e: f"❌ Invalid value: {e}\n💡 Check input parameters and format",
        TypeError: lambda e: f"❌ Type error: {e}\n💡 Check parameter types and usage",
        OSError: lambda e: f"❌ System error: {e}\n💡 Check system resources and permissions",
    }

    for exc_type, formatter in exception_formatters.items():
        if isinstance(exc, exc_type):
            return formatter(exc)

    # Generic exception
    return f"❌ Unexpected error: {exc}\n💡 Please report this issue if it persists"


def create_error_summary(exceptions: List[Exception]) -> Dict[str, Any]:
    """Create a summary of multiple exceptions for reporting.

    Args:
        exceptions: List of exceptions to summarize

    Returns:
        Dictionary with error summary information
    """
    if not exceptions:
        return {
            "total_errors": 0,
            "error_types": {},
            "recoverable_count": 0,
            "critical_count": 0,
            "suggestions": [],
        }

    summary = {
        "total_errors": len(exceptions),
        "error_types": {},
        "recoverable_count": 0,
        "critical_count": 0,
        "error_timeline": [],
        "suggestions": set(),
        "most_common_error": None,
        "first_error": None,
        "last_error": None,
    }

    for i, exc in enumerate(exceptions):
        error_type = type(exc).__name__
        summary["error_types"][error_type] = summary["error_types"].get(error_type, 0) + 1

        # Track timeline
        summary["error_timeline"].append(
            {
                "index": i,
                "type": error_type,
                "message": str(exc),
                "timestamp": getattr(exc, "timestamp", None),
            }
        )

        if isinstance(exc, CodeRabbitFetcherError):
            if getattr(exc, "recoverable", True):
                summary["recoverable_count"] += 1
            else:
                summary["critical_count"] += 1

            summary["suggestions"].update(getattr(exc, "suggestions", []))
        else:
            # Assume non-CodeRabbit exceptions are recoverable unless known otherwise
            critical_types = {KeyboardInterrupt, SystemExit, MemoryError}
            if type(exc) in critical_types:
                summary["critical_count"] += 1
            else:
                summary["recoverable_count"] += 1

    # Find most common error type
    if summary["error_types"]:
        summary["most_common_error"] = max(summary["error_types"].items(), key=lambda x: x[1])[0]

    # First and last errors
    summary["first_error"] = {"type": type(exceptions[0]).__name__, "message": str(exceptions[0])}
    summary["last_error"] = {"type": type(exceptions[-1]).__name__, "message": str(exceptions[-1])}

    summary["suggestions"] = list(summary["suggestions"])
    return summary


def log_exception_details(exc: Exception, context: Optional[str] = None) -> None:
    """Log detailed exception information for debugging.

    Args:
        exc: Exception to log
        context: Optional context information
    """
    log_level = logging.ERROR

    # Use WARNING for recoverable errors
    if isinstance(exc, CodeRabbitFetcherError) and getattr(exc, "recoverable", True):
        log_level = logging.WARNING

    context_str = f" (Context: {context})" if context else ""
    logger.log(log_level, f"Exception occurred{context_str}: {exc}")

    if isinstance(exc, CodeRabbitFetcherError):
        # Log detailed information for our custom exceptions
        debug_info = exc.get_debug_info()
        logger.debug(f"Exception details: {debug_info}")
    else:
        # Log traceback for unexpected exceptions
        logger.debug(f"Exception traceback: {traceback.format_exc()}")


def is_recoverable_error(exc: Exception) -> bool:
    """Determine if an exception is recoverable.

    Args:
        exc: Exception to check

    Returns:
        True if the error is recoverable
    """
    if isinstance(exc, CodeRabbitFetcherError):
        return getattr(exc, "recoverable", True)

    # Standard Python exceptions classification
    recoverable_types = {
        ConnectionError,
        TimeoutError,
        OSError,  # Most OS errors are recoverable
        ValueError,  # Often user input issues
        FileNotFoundError,  # User can fix file paths
        PermissionError,  # User can fix permissions
    }

    non_recoverable_types = {
        KeyboardInterrupt,
        SystemExit,
        MemoryError,
        RecursionError,
        SyntaxError,  # Code issues
        ImportError,  # Environment issues
    }

    if type(exc) in non_recoverable_types:
        return False

    if type(exc) in recoverable_types:
        return True

    # Default to recoverable for unknown exceptions
    return True


def get_error_category(exc: Exception) -> str:
    """Categorize an exception for reporting purposes.

    Args:
        exc: Exception to categorize

    Returns:
        Error category string
    """
    if isinstance(exc, CodeRabbitFetcherError):
        # Use the module name as category
        module_name = exc.__class__.__module__
        if "." in module_name:
            return module_name.split(".")[-1]  # e.g., 'auth', 'network', 'validation'
        return "application"

    # Standard Python exception categories
    category_map = {
        # Network and I/O
        ConnectionError: "network",
        TimeoutError: "network",
        OSError: "system",
        FileNotFoundError: "file_system",
        PermissionError: "file_system",
        # Input and validation
        ValueError: "validation",
        TypeError: "validation",
        # System and runtime
        MemoryError: "system",
        RecursionError: "system",
        KeyboardInterrupt: "user_action",
        SystemExit: "user_action",
        # Code and import issues
        SyntaxError: "code",
        ImportError: "environment",
        AttributeError: "code",
        NameError: "code",
    }

    return category_map.get(type(exc), "unknown")


def create_error_report(
    exceptions: List[Exception],
    context: Optional[Dict[str, Any]] = None,
    include_traceback: bool = False,
) -> str:
    """Create a comprehensive error report.

    Args:
        exceptions: List of exceptions to include in report
        context: Optional context information
        include_traceback: Whether to include traceback information

    Returns:
        Formatted error report string
    """
    if not exceptions:
        return "No errors to report."

    report_lines = [
        "🔍 Error Report",
        "=" * 50,
        f"Generated: {datetime.now().isoformat()}",
        f"Total Errors: {len(exceptions)}",
        "",
    ]

    # Add context if provided
    if context:
        report_lines.extend(["📋 Context:", *[f"   {k}: {v}" for k, v in context.items()], ""])

    # Error summary
    summary = create_error_summary(exceptions)
    report_lines.extend(
        [
            "📊 Error Summary:",
            f"   Recoverable: {summary['recoverable_count']}",
            f"   Critical: {summary['critical_count']}",
            f"   Most Common: {summary['most_common_error']}",
            "",
        ]
    )

    # Error types breakdown
    if summary["error_types"]:
        report_lines.extend(
            [
                "📈 Error Types:",
                *[
                    f"   {error_type}: {count}"
                    for error_type, count in sorted(
                        summary["error_types"].items(), key=lambda x: x[1], reverse=True
                    )
                ],
                "",
            ]
        )

    # Individual errors
    report_lines.append("📝 Individual Errors:")
    for i, exc in enumerate(exceptions, 1):
        report_lines.extend(
            [
                f"   {i}. {type(exc).__name__}: {exc}",
                f"      Category: {get_error_category(exc)}",
                f"      Recoverable: {is_recoverable_error(exc)}",
            ]
        )

        if isinstance(exc, CodeRabbitFetcherError) and exc.suggestions:
            report_lines.extend(
                [
                    "      Suggestions:",
                    *[f"        • {suggestion}" for suggestion in exc.suggestions],
                ]
            )

        if include_traceback:
            tb = traceback.format_exception(type(exc), exc, exc.__traceback__)
            report_lines.extend(["      Traceback:", *[f"        {line.rstrip()}" for line in tb]])

        report_lines.append("")

    # Recommendations
    if summary["suggestions"]:
        report_lines.extend(
            [
                "💡 Recommendations:",
                *[
                    f"   • {suggestion}" for suggestion in summary["suggestions"][:10]
                ],  # Limit to top 10
                "",
            ]
        )

    return "\n".join(report_lines)


def chain_exceptions(*exceptions: Exception) -> Exception:
    """Chain multiple exceptions together for comprehensive error reporting.

    Args:
        exceptions: Exceptions to chain

    Returns:
        Chained exception with context from all input exceptions
    """
    if not exceptions:
        return CodeRabbitFetcherError("No exceptions provided")

    if len(exceptions) == 1:
        return exceptions[0]

    # Use the last exception as the main one
    main_exc = exceptions[-1]

    # Create a detailed message with all exception information
    messages = []
    for i, exc in enumerate(exceptions):
        messages.append(f"{i+1}. {type(exc).__name__}: {exc}")

    chained_message = "Multiple errors occurred:\n" + "\n".join(messages)

    # If main exception is a CodeRabbitFetcherError, preserve its structure
    if isinstance(main_exc, CodeRabbitFetcherError):
<<<<<<< HEAD
        details = getattr(main_exc, "details", {})
        details["chained_exceptions"] = [str(exc) for exc in exceptions[:-1]]

        return type(main_exc)(
            chained_message,
            details=details,
            suggestions=getattr(main_exc, "suggestions", []),
            error_code=getattr(main_exc, "error_code", None),
            recoverable=getattr(main_exc, "recoverable", True),
        )
=======
        merged_details = dict(getattr(main_exc, 'details', {}) or {})
        merged_details['chained_exceptions'] = [str(exc) for exc in exceptions[:-1]]

        # Update the exception message and details in place
        args = list(getattr(main_exc, 'args', ()))
        if args:
            args[0] = chained_message
        else:
            args.append(chained_message)
        main_exc.args = tuple(args)
        main_exc.details = merged_details
        return main_exc
>>>>>>> 0421cf64

    # For non-CodeRabbit exceptions, wrap in a generic error
    return CodeRabbitFetcherError(
        chained_message,
        details={"chained_exceptions": [str(exc) for exc in exceptions]},
        suggestions=["Review all error messages above", "Address issues in order"],
    )<|MERGE_RESOLUTION|>--- conflicted
+++ resolved
@@ -1,11 +1,13 @@
 """Utility functions for exception handling and error reporting."""
 
+import sys
+import traceback
 import logging
-import traceback
+from typing import List, Dict, Any, Optional, Union, Type
 from datetime import datetime
-from typing import Any, Dict, List, Optional
 
 from .base import CodeRabbitFetcherError
+
 
 logger = logging.getLogger(__name__)
 
@@ -65,11 +67,11 @@
         "error_types": {},
         "recoverable_count": 0,
         "critical_count": 0,
-        "error_timeline": [],
         "suggestions": set(),
         "most_common_error": None,
         "first_error": None,
         "last_error": None,
+        "error_timeline": [],
     }
 
     for i, exc in enumerate(exceptions):
@@ -341,27 +343,15 @@
     for i, exc in enumerate(exceptions):
         messages.append(f"{i+1}. {type(exc).__name__}: {exc}")
 
-    chained_message = "Multiple errors occurred:\n" + "\n".join(messages)
+    chained_message = f"Multiple errors occurred:\n" + "\n".join(messages)
 
     # If main exception is a CodeRabbitFetcherError, preserve its structure
     if isinstance(main_exc, CodeRabbitFetcherError):
-<<<<<<< HEAD
-        details = getattr(main_exc, "details", {})
-        details["chained_exceptions"] = [str(exc) for exc in exceptions[:-1]]
-
-        return type(main_exc)(
-            chained_message,
-            details=details,
-            suggestions=getattr(main_exc, "suggestions", []),
-            error_code=getattr(main_exc, "error_code", None),
-            recoverable=getattr(main_exc, "recoverable", True),
-        )
-=======
-        merged_details = dict(getattr(main_exc, 'details', {}) or {})
-        merged_details['chained_exceptions'] = [str(exc) for exc in exceptions[:-1]]
+        merged_details = dict(getattr(main_exc, "details", {}) or {})
+        merged_details["chained_exceptions"] = [str(exc) for exc in exceptions[:-1]]
 
         # Update the exception message and details in place
-        args = list(getattr(main_exc, 'args', ()))
+        args = list(getattr(main_exc, "args", ()))
         if args:
             args[0] = chained_message
         else:
@@ -369,7 +359,6 @@
         main_exc.args = tuple(args)
         main_exc.details = merged_details
         return main_exc
->>>>>>> 0421cf64
 
     # For non-CodeRabbit exceptions, wrap in a generic error
     return CodeRabbitFetcherError(
