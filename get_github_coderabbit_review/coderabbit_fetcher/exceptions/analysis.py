"""Comment analysis and processing exceptions."""

from typing import Any, Optional

from .base import CodeRabbitFetcherError


class CommentAnalysisError(CodeRabbitFetcherError):
    """Exception raised when comment analysis fails."""

<<<<<<< HEAD
    def __init__(self, message: str, analysis_stage: Optional[str] = None, **kwargs: Any) -> None:
        details = kwargs.get("details", {})
=======
    def __init__(
        self,
        message: str,
        analysis_stage: Optional[str] = None,
        **kwargs
    ):
        details = dict(kwargs.pop('details', {}) or {})
>>>>>>> 0421cf64
        if analysis_stage:
            details["analysis_stage"] = analysis_stage

<<<<<<< HEAD
        super().__init__(message, details=str(details) if details else None)
=======
        suggestions = kwargs.pop('suggestions', [
            "Check PR data format and structure",
            "Verify CodeRabbit comments are present",
            "Try with a different pull request"
        ])

        super().__init__(
            message,
            details=details,
            suggestions=suggestions,
            **kwargs
        )
>>>>>>> 0421cf64


class CodeRabbitDetectionError(CommentAnalysisError):
    """Exception raised when CodeRabbit comment detection fails."""

    def __init__(self, message: str, **kwargs: Any) -> None:
        super().__init__(
            message,
            analysis_stage="coderabbit_detection",
            suggestions=[
                "Verify the PR contains CodeRabbit comments",
                "Check comment author format (coderabbitai[bot])",
                "Ensure comments are properly formatted",
            ],
            **kwargs,
        )


class ThreadProcessingError(CommentAnalysisError):
    """Exception raised when comment thread processing fails."""

<<<<<<< HEAD
    def __init__(self, message: str, thread_id: Optional[str] = None, **kwargs: Any) -> None:
        details = kwargs.get("details", {})
=======
    def __init__(self, message: str, thread_id: Optional[str] = None, **kwargs):
        details = dict(kwargs.pop('details', {}) or {})
>>>>>>> 0421cf64
        if thread_id:
            details["thread_id"] = thread_id

        suggestions = kwargs.pop('suggestions', [
            "Check comment thread structure",
            "Verify comment timestamps and IDs",
            "Try processing individual comments"
        ])

        super().__init__(
            message,
            analysis_stage="thread_processing",
            details=details,
<<<<<<< HEAD
            suggestions=[
                "Check comment thread structure",
                "Verify comment timestamps and IDs",
                "Try processing individual comments",
            ],
            **kwargs,
=======
            suggestions=suggestions,
            **kwargs
>>>>>>> 0421cf64
        )


class ResolvedMarkerError(CommentAnalysisError):
    """Exception raised when resolved marker processing fails."""

<<<<<<< HEAD
    def __init__(self, message: str, marker: Optional[str] = None, **kwargs: Any) -> None:
        details = kwargs.get("details", {})
=======
    def __init__(self, message: str, marker: Optional[str] = None, **kwargs):
        details = dict(kwargs.pop('details', {}) or {})
>>>>>>> 0421cf64
        if marker:
            details["resolved_marker"] = marker

        suggestions = kwargs.pop('suggestions', [
            "Check resolved marker format and uniqueness",
            "Verify marker detection logic",
            "Use a more specific marker string"
        ])

        super().__init__(
            message,
            analysis_stage="resolved_marker_processing",
            details=details,
<<<<<<< HEAD
            suggestions=[
                "Check resolved marker format and uniqueness",
                "Verify marker detection logic",
                "Use a more specific marker string",
            ],
            **kwargs,
=======
            suggestions=suggestions,
            **kwargs
>>>>>>> 0421cf64
        )


class CommentFilteringError(CommentAnalysisError):
    """Exception raised when comment filtering fails."""

<<<<<<< HEAD
    def __init__(self, message: str, filter_type: Optional[str] = None, **kwargs: Any) -> None:
        details = kwargs.get("details", {})
=======
    def __init__(
        self,
        message: str,
        filter_type: Optional[str] = None,
        **kwargs
    ):
        details = dict(kwargs.pop('details', {}) or {})
>>>>>>> 0421cf64
        if filter_type:
            details["filter_type"] = filter_type

        suggestions = kwargs.pop('suggestions', [
            "Check filter criteria and logic",
            "Verify comment data structure",
            "Try with different filter settings"
        ])

        super().__init__(
            message,
            analysis_stage="comment_filtering",
            details=details,
<<<<<<< HEAD
            suggestions=[
                "Check filter criteria and logic",
                "Verify comment data structure",
                "Try with different filter settings",
            ],
            **kwargs,
=======
            suggestions=suggestions,
            **kwargs
>>>>>>> 0421cf64
        )


class SummaryProcessingError(CommentAnalysisError):
    """Exception raised when summary comment processing fails."""

    def __init__(self, message: str, **kwargs: Any) -> None:
        super().__init__(
            message,
            analysis_stage="summary_processing",
            suggestions=[
                "Check summary comment format",
                "Verify 'Summary by CodeRabbit' header",
                "Check for parsing pattern issues",
            ],
            **kwargs,
        )


class ReviewProcessingError(CommentAnalysisError):
    """Exception raised when review comment processing fails."""

    def __init__(self, message: str, **kwargs: Any) -> None:
        super().__init__(
            message,
            analysis_stage="review_processing",
            suggestions=[
                "Check review comment structure",
                "Verify actionable comment counts",
                "Check for review data inconsistencies",
            ],
            **kwargs,
        )<|MERGE_RESOLUTION|>--- conflicted
+++ resolved
@@ -1,50 +1,33 @@
 """Comment analysis and processing exceptions."""
 
-from typing import Any, Optional
-
+from typing import Optional, List, Dict, Any
 from .base import CodeRabbitFetcherError
 
 
 class CommentAnalysisError(CodeRabbitFetcherError):
     """Exception raised when comment analysis fails."""
 
-<<<<<<< HEAD
-    def __init__(self, message: str, analysis_stage: Optional[str] = None, **kwargs: Any) -> None:
-        details = kwargs.get("details", {})
-=======
-    def __init__(
-        self,
-        message: str,
-        analysis_stage: Optional[str] = None,
-        **kwargs
-    ):
-        details = dict(kwargs.pop('details', {}) or {})
->>>>>>> 0421cf64
+    def __init__(self, message: str, analysis_stage: Optional[str] = None, **kwargs):
+        details = dict(kwargs.pop("details", {}) or {})
         if analysis_stage:
             details["analysis_stage"] = analysis_stage
 
-<<<<<<< HEAD
-        super().__init__(message, details=str(details) if details else None)
-=======
-        suggestions = kwargs.pop('suggestions', [
-            "Check PR data format and structure",
-            "Verify CodeRabbit comments are present",
-            "Try with a different pull request"
-        ])
+        suggestions = kwargs.pop(
+            "suggestions",
+            [
+                "Check PR data format and structure",
+                "Verify CodeRabbit comments are present",
+                "Try with a different pull request",
+            ],
+        )
 
-        super().__init__(
-            message,
-            details=details,
-            suggestions=suggestions,
-            **kwargs
-        )
->>>>>>> 0421cf64
+        super().__init__(message, details=details, suggestions=suggestions, **kwargs)
 
 
 class CodeRabbitDetectionError(CommentAnalysisError):
     """Exception raised when CodeRabbit comment detection fails."""
 
-    def __init__(self, message: str, **kwargs: Any) -> None:
+    def __init__(self, message: str, **kwargs):
         super().__init__(
             message,
             analysis_stage="coderabbit_detection",
@@ -60,123 +43,85 @@
 class ThreadProcessingError(CommentAnalysisError):
     """Exception raised when comment thread processing fails."""
 
-<<<<<<< HEAD
-    def __init__(self, message: str, thread_id: Optional[str] = None, **kwargs: Any) -> None:
-        details = kwargs.get("details", {})
-=======
     def __init__(self, message: str, thread_id: Optional[str] = None, **kwargs):
-        details = dict(kwargs.pop('details', {}) or {})
->>>>>>> 0421cf64
+        details = dict(kwargs.pop("details", {}) or {})
         if thread_id:
             details["thread_id"] = thread_id
 
-        suggestions = kwargs.pop('suggestions', [
-            "Check comment thread structure",
-            "Verify comment timestamps and IDs",
-            "Try processing individual comments"
-        ])
+        suggestions = kwargs.pop(
+            "suggestions",
+            [
+                "Check comment thread structure",
+                "Verify comment timestamps and IDs",
+                "Try processing individual comments",
+            ],
+        )
 
         super().__init__(
             message,
             analysis_stage="thread_processing",
             details=details,
-<<<<<<< HEAD
-            suggestions=[
-                "Check comment thread structure",
-                "Verify comment timestamps and IDs",
-                "Try processing individual comments",
-            ],
+            suggestions=suggestions,
             **kwargs,
-=======
-            suggestions=suggestions,
-            **kwargs
->>>>>>> 0421cf64
         )
 
 
 class ResolvedMarkerError(CommentAnalysisError):
     """Exception raised when resolved marker processing fails."""
 
-<<<<<<< HEAD
-    def __init__(self, message: str, marker: Optional[str] = None, **kwargs: Any) -> None:
-        details = kwargs.get("details", {})
-=======
     def __init__(self, message: str, marker: Optional[str] = None, **kwargs):
-        details = dict(kwargs.pop('details', {}) or {})
->>>>>>> 0421cf64
+        details = dict(kwargs.pop("details", {}) or {})
         if marker:
             details["resolved_marker"] = marker
 
-        suggestions = kwargs.pop('suggestions', [
-            "Check resolved marker format and uniqueness",
-            "Verify marker detection logic",
-            "Use a more specific marker string"
-        ])
+        suggestions = kwargs.pop(
+            "suggestions",
+            [
+                "Check resolved marker format and uniqueness",
+                "Verify marker detection logic",
+                "Use a more specific marker string",
+            ],
+        )
 
         super().__init__(
             message,
             analysis_stage="resolved_marker_processing",
             details=details,
-<<<<<<< HEAD
-            suggestions=[
-                "Check resolved marker format and uniqueness",
-                "Verify marker detection logic",
-                "Use a more specific marker string",
-            ],
+            suggestions=suggestions,
             **kwargs,
-=======
-            suggestions=suggestions,
-            **kwargs
->>>>>>> 0421cf64
         )
 
 
 class CommentFilteringError(CommentAnalysisError):
     """Exception raised when comment filtering fails."""
 
-<<<<<<< HEAD
-    def __init__(self, message: str, filter_type: Optional[str] = None, **kwargs: Any) -> None:
-        details = kwargs.get("details", {})
-=======
-    def __init__(
-        self,
-        message: str,
-        filter_type: Optional[str] = None,
-        **kwargs
-    ):
-        details = dict(kwargs.pop('details', {}) or {})
->>>>>>> 0421cf64
+    def __init__(self, message: str, filter_type: Optional[str] = None, **kwargs):
+        details = dict(kwargs.pop("details", {}) or {})
         if filter_type:
             details["filter_type"] = filter_type
 
-        suggestions = kwargs.pop('suggestions', [
-            "Check filter criteria and logic",
-            "Verify comment data structure",
-            "Try with different filter settings"
-        ])
+        suggestions = kwargs.pop(
+            "suggestions",
+            [
+                "Check filter criteria and logic",
+                "Verify comment data structure",
+                "Try with different filter settings",
+            ],
+        )
 
         super().__init__(
             message,
             analysis_stage="comment_filtering",
             details=details,
-<<<<<<< HEAD
-            suggestions=[
-                "Check filter criteria and logic",
-                "Verify comment data structure",
-                "Try with different filter settings",
-            ],
+            suggestions=suggestions,
             **kwargs,
-=======
-            suggestions=suggestions,
-            **kwargs
->>>>>>> 0421cf64
         )
 
 
 class SummaryProcessingError(CommentAnalysisError):
     """Exception raised when summary comment processing fails."""
 
-    def __init__(self, message: str, **kwargs: Any) -> None:
+    def __init__(self, message: str, **kwargs):
         super().__init__(
             message,
             analysis_stage="summary_processing",
@@ -192,7 +137,7 @@
 class ReviewProcessingError(CommentAnalysisError):
     """Exception raised when review comment processing fails."""
 
-    def __init__(self, message: str, **kwargs: Any) -> None:
+    def __init__(self, message: str, **kwargs):
         super().__init__(
             message,
             analysis_stage="review_processing",
