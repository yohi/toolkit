"""
Argument parser and main execution orchestrator.

This module handles parsing command line arguments and orchestrating the
main execution flow of the CodeRabbit Comment Fetcher.
"""

import json
from pathlib import Path
from typing import Optional

from rich.console import Console
from ..github.client import GitHubClient
from ..analyzer.comment_analyzer import CommentAnalyzer
from ..persona.manager import PersonaManager
from ..formatters.factory import FormatterFactory

console = Console()


class ArgumentParser:
    """Handles argument parsing and main execution orchestration."""

    def __init__(self) -> None:
        """Initialize the argument parser."""
        self.github_client = GitHubClient()
        self.comment_analyzer = CommentAnalyzer()
        self.persona_manager = PersonaManager()
        self.formatter_factory = FormatterFactory()

    def parse_pr_url(self, pr_url: str) -> tuple[str, str, int]:
        """GitHubClientに委譲してURLを解析する。

        Args:
            pr_url: GitHub pull request URL

        Returns:
            Tuple of (owner, repo, pr_number)

        Raises:
            InvalidPRUrlError: If URL format is invalid
        """
        return self.github_client.parse_pr_url(pr_url)

    def validate_inputs(
        self,
        pr_url: str,
        persona_file: Optional[Path],
        output_format: str,
        resolved_marker: str,
    ) -> None:
        """Validate input parameters.

        Args:
            pr_url: GitHub pull request URL
            persona_file: Optional path to persona file
            output_format: Output format choice
            resolved_marker: Resolved marker string

        Raises:
            InvalidPRUrlError: If PR URL is invalid
            PersonaFileError: If persona file is invalid
        """
        # Validate PR URL
        self.parse_pr_url(pr_url)

        # Validate persona file if provided
        if persona_file and not persona_file.is_file():
            from ..exceptions import PersonaFileError
            raise PersonaFileError(f"Persona file not found: {persona_file}")
        
        # Validate output format (expects normalized format)
        allowed_formats = {"markdown", "json", "plain"}
        if output_format not in allowed_formats:
            from ..exceptions import CodeRabbitFetcherError
            raise CodeRabbitFetcherError(f"Unsupported output_format: {output_format}")
        
        # Validate resolved marker
        if not resolved_marker.strip():
            from ..exceptions import CodeRabbitFetcherError
            raise CodeRabbitFetcherError("Resolved marker cannot be empty")

    def parse_and_execute(
        self,
        pr_url: str,
        persona_file: Optional[Path],
        output_format: str,
        resolved_marker: str,
        request_resolution: bool,
        output_file: Optional[Path],
        verbose: bool,
    ) -> int:
        """Parse arguments and execute the main workflow.

        Args:
            pr_url: GitHub pull request URL
            persona_file: Optional path to persona file
            output_format: Output format choice
            resolved_marker: Resolved marker string
            request_resolution: Whether to post resolution requests
            output_file: Optional output file path
            verbose: Enable verbose output

        Returns:
            Exit code (0 for success, non-zero for errors)
        """
        if verbose:
            console.print("🔍 [blue]Validating inputs...[/blue]")
        
        # Normalize output format early for consistent handling
        output_format = output_format.lower().strip()
        
        # Validate inputs
        self.validate_inputs(pr_url, persona_file, output_format, resolved_marker)

        # Parse PR URL
        owner, repo, pr_number = self.parse_pr_url(pr_url)

        if verbose:
            console.print(f"📋 [blue]Processing PR: {owner}/{repo}#{pr_number}[/blue]")

        # Check GitHub CLI authentication
        if not self.github_client.check_authentication():
            from ..exceptions import GitHubAuthenticationError
            raise GitHubAuthenticationError(
                "GitHub CLI is not authenticated. Please run 'gh auth login' first."
            )

        # Fetch PR comments
        if verbose:
            console.print("📥 [blue]Fetching PR comments...[/blue]")

        comments_data = self.github_client.fetch_pr_comments(pr_url)

        # Analyze comments
        if verbose:
            console.print("🔍 [blue]Analyzing CodeRabbit comments...[/blue]")

        analyzed_comments = self.comment_analyzer.analyze_comments(
            comments_data, resolved_marker
        )

        # Load persona
        if verbose:
<<<<<<< HEAD
            console.print("🔍 [blue]Analyzing CodeRabbit comments...[/blue]")

        # Update the analyzer with the custom resolved marker
        self.comment_analyzer.resolved_marker = resolved_marker

        # Analyze the comments
        analyzed_comments = self.comment_analyzer.analyze_comments(comments_data)

=======
            console.print("🤖 [blue]Loading persona...[/blue]")

        persona = self.persona_manager.load_persona(persona_file)

        # Format output
>>>>>>> 11c45732
        if verbose:
            console.print(f"📝 [blue]Formatting output as {output_format}...[/blue]")

        formatter = self.formatter_factory.create_formatter(output_format)
        formatted_output = formatter.format(persona, analyzed_comments)

        # Write output
        if output_file:
            if verbose:
                console.print(f"💾 [blue]Writing to {output_file}...[/blue]")
            output_file.parent.mkdir(parents=True, exist_ok=True)
            output_file.write_text(formatted_output, encoding="utf-8")
        else:
            console.print(formatted_output)
        
        # Post resolution request if requested
        review_comments: list = []
        if isinstance(analyzed_comments, dict):
            review_comments = (
                analyzed_comments.get("review_comments")
                or analyzed_comments.get("reviewComments")
                or []
            )
        if request_resolution and review_comments:
            if verbose:
                console.print("📤 [blue]Posting resolution request...[/blue]")

            from ..github.comment_poster import CommentPoster
            poster = CommentPoster(self.github_client)
            success = poster.post_resolution_request(pr_url, resolved_marker)

            if not success:
                console.print("⚠️ [yellow]Failed to post resolution request[/yellow]")
                return 1

        return 0<|MERGE_RESOLUTION|>--- conflicted
+++ resolved
@@ -142,22 +142,11 @@
 
         # Load persona
         if verbose:
-<<<<<<< HEAD
-            console.print("🔍 [blue]Analyzing CodeRabbit comments...[/blue]")
-
-        # Update the analyzer with the custom resolved marker
-        self.comment_analyzer.resolved_marker = resolved_marker
-
-        # Analyze the comments
-        analyzed_comments = self.comment_analyzer.analyze_comments(comments_data)
-
-=======
             console.print("🤖 [blue]Loading persona...[/blue]")
 
         persona = self.persona_manager.load_persona(persona_file)
 
         # Format output
->>>>>>> 11c45732
         if verbose:
             console.print(f"📝 [blue]Formatting output as {output_format}...[/blue]")
 
