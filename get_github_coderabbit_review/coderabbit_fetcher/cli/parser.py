"""
Argument parser and main execution orchestrator.

This module handles parsing command line arguments and orchestrating the
main execution flow of the CodeRabbit Comment Fetcher.
"""

import json
import re
from pathlib import Path
from typing import Optional

from rich.console import Console

from ..exceptions import InvalidPRUrlError
from ..github.client import GitHubClient

console = Console()


class ArgumentParser:
    """Handles argument parsing and main execution orchestration."""

    PR_URL_PATTERN = re.compile(
        r"^https://github\.com/([^/]+)/([^/]+)/pull/(\d+)$"
    )

    def __init__(self) -> None:
        """Initialize the argument parser."""
        self.github_client = GitHubClient()

    def parse_pr_url(self, pr_url: str) -> tuple[str, str, int]:
        """Parse GitHub pull request URL to extract owner, repo, and PR number.

        Args:
            pr_url: GitHub pull request URL

        Returns:
            Tuple of (owner, repo, pr_number)

        Raises:
            InvalidPRUrlError: If URL format is invalid
        """
        match = self.PR_URL_PATTERN.match(pr_url.strip())
        if not match:
            raise InvalidPRUrlError(
                f"Invalid GitHub pull request URL: {pr_url}\n"
                "Expected format: https://github.com/owner/repo/pull/123"
            )

        owner, repo, pr_number_str = match.groups()
        return owner, repo, int(pr_number_str)

    def validate_inputs(
        self,
        pr_url: str,
        persona_file: Optional[Path],
        output_format: str,
        resolved_marker: str,
    ) -> None:
        """Validate input parameters.

        Args:
            pr_url: GitHub pull request URL
            persona_file: Optional path to persona file
            output_format: Output format choice
            resolved_marker: Resolved marker string

        Raises:
            InvalidPRUrlError: If PR URL is invalid
            PersonaFileError: If persona file is invalid
        """
        # Validate PR URL
        self.parse_pr_url(pr_url)

        # Validate persona file if provided
        if persona_file and not persona_file.is_file():
            from ..exceptions import PersonaFileError
            raise PersonaFileError(f"Persona file not found: {persona_file}")
<<<<<<< HEAD

=======
        
        # Validate output format (expects normalized format)
        allowed_formats = {"markdown", "json", "plain"}
        if output_format not in allowed_formats:
            from ..exceptions import CodeRabbitFetcherError
            raise CodeRabbitFetcherError(f"Unsupported output_format: {output_format}")
        
>>>>>>> 291b023f
        # Validate resolved marker
        if not resolved_marker.strip():
            from ..exceptions import CodeRabbitFetcherError
            raise CodeRabbitFetcherError("Resolved marker cannot be empty")

    def parse_and_execute(
        self,
        pr_url: str,
        persona_file: Optional[Path],
        output_format: str,
        resolved_marker: str,
        request_resolution: bool,
        output_file: Optional[Path],
        verbose: bool,
    ) -> int:
        """Parse arguments and execute the main workflow.

        Args:
            pr_url: GitHub pull request URL
            persona_file: Optional path to persona file
            output_format: Output format choice
            resolved_marker: Resolved marker string
            request_resolution: Whether to post resolution requests
            output_file: Optional output file path
            verbose: Enable verbose output

        Returns:
            Exit code (0 for success, non-zero for errors)
        """
        if verbose:
            console.print("🔍 [blue]Validating inputs...[/blue]")
<<<<<<< HEAD

=======
        
        # Normalize output format early for consistent handling
        output_format = output_format.lower().strip()
        
>>>>>>> 291b023f
        # Validate inputs
        self.validate_inputs(pr_url, persona_file, output_format, resolved_marker)

        # Parse PR URL
        owner, repo, pr_number = self.parse_pr_url(pr_url)

        if verbose:
            console.print(f"📋 [blue]Processing PR: {owner}/{repo}#{pr_number}[/blue]")

        # Check GitHub CLI authentication
        if not self.github_client.check_authentication():
            from ..exceptions import GitHubAuthenticationError
            raise GitHubAuthenticationError(
                "GitHub CLI is not authenticated. Please run 'gh auth login' first."
            )

        # Fetch PR comments
        if verbose:
            console.print("📥 [blue]Fetching PR comments...[/blue]")

        comments_data = self.github_client.fetch_pr_comments(pr_url)

        if verbose:
            console.print(f"✅ [green]Successfully fetched PR data[/green]")
            console.print(f"📊 [blue]Found {len(comments_data.get('comments', []))} comments[/blue]")

        # For now, just output the raw data (analysis will be implemented in later tasks)
        if output_file:
            if verbose:
                console.print(f"💾 [blue]Writing to {output_file}...[/blue]")
<<<<<<< HEAD
            output_file.write_text(
                json.dumps(comments_data, indent=2, ensure_ascii=False),
                encoding="utf-8"
            )
        else:
            console.print(json.dumps(comments_data, indent=2, ensure_ascii=False))

        # Post resolution request if requested (basic implementation)
        if request_resolution:
=======
            output_file.parent.mkdir(parents=True, exist_ok=True)
            output_file.write_text(formatted_output, encoding="utf-8")
        else:
            console.print(formatted_output)
        
        # Post resolution request if requested
        review_comments = analyzed_comments.get("review_comments", []) if isinstance(analyzed_comments, dict) else []
        if request_resolution and review_comments:
>>>>>>> 291b023f
            if verbose:
                console.print("📤 [blue]Posting resolution request...[/blue]")

            from ..github.comment_poster import CommentPoster
            poster = CommentPoster(self.github_client)
            success = poster.post_resolution_request(pr_url, resolved_marker)

            if not success:
                console.print("⚠️ [yellow]Failed to post resolution request[/yellow]")
                return 1

        return 0<|MERGE_RESOLUTION|>--- conflicted
+++ resolved
@@ -14,6 +14,9 @@
 
 from ..exceptions import InvalidPRUrlError
 from ..github.client import GitHubClient
+from ..analyzer.comment_analyzer import CommentAnalyzer
+from ..persona.manager import PersonaManager
+from ..formatters.factory import FormatterFactory
 
 console = Console()
 
@@ -28,6 +31,9 @@
     def __init__(self) -> None:
         """Initialize the argument parser."""
         self.github_client = GitHubClient()
+        self.comment_analyzer = CommentAnalyzer()
+        self.persona_manager = PersonaManager()
+        self.formatter_factory = FormatterFactory()
 
     def parse_pr_url(self, pr_url: str) -> tuple[str, str, int]:
         """Parse GitHub pull request URL to extract owner, repo, and PR number.
@@ -77,9 +83,6 @@
         if persona_file and not persona_file.is_file():
             from ..exceptions import PersonaFileError
             raise PersonaFileError(f"Persona file not found: {persona_file}")
-<<<<<<< HEAD
-
-=======
         
         # Validate output format (expects normalized format)
         allowed_formats = {"markdown", "json", "plain"}
@@ -87,7 +90,6 @@
             from ..exceptions import CodeRabbitFetcherError
             raise CodeRabbitFetcherError(f"Unsupported output_format: {output_format}")
         
->>>>>>> 291b023f
         # Validate resolved marker
         if not resolved_marker.strip():
             from ..exceptions import CodeRabbitFetcherError
@@ -119,14 +121,10 @@
         """
         if verbose:
             console.print("🔍 [blue]Validating inputs...[/blue]")
-<<<<<<< HEAD
-
-=======
         
         # Normalize output format early for consistent handling
         output_format = output_format.lower().strip()
         
->>>>>>> 291b023f
         # Validate inputs
         self.validate_inputs(pr_url, persona_file, output_format, resolved_marker)
 
@@ -149,25 +147,31 @@
 
         comments_data = self.github_client.fetch_pr_comments(pr_url)
 
+        # Analyze comments
         if verbose:
-            console.print(f"✅ [green]Successfully fetched PR data[/green]")
-            console.print(f"📊 [blue]Found {len(comments_data.get('comments', []))} comments[/blue]")
+            console.print("🔍 [blue]Analyzing CodeRabbit comments...[/blue]")
 
-        # For now, just output the raw data (analysis will be implemented in later tasks)
+        analyzed_comments = self.comment_analyzer.analyze_comments(
+            comments_data, resolved_marker
+        )
+
+        # Load persona
+        if verbose:
+            console.print("🤖 [blue]Loading persona...[/blue]")
+
+        persona = self.persona_manager.load_persona(persona_file)
+
+        # Format output
+        if verbose:
+            console.print(f"📝 [blue]Formatting output as {output_format}...[/blue]")
+
+        formatter = self.formatter_factory.create_formatter(output_format)
+        formatted_output = formatter.format(persona, analyzed_comments)
+
+        # Write output
         if output_file:
             if verbose:
                 console.print(f"💾 [blue]Writing to {output_file}...[/blue]")
-<<<<<<< HEAD
-            output_file.write_text(
-                json.dumps(comments_data, indent=2, ensure_ascii=False),
-                encoding="utf-8"
-            )
-        else:
-            console.print(json.dumps(comments_data, indent=2, ensure_ascii=False))
-
-        # Post resolution request if requested (basic implementation)
-        if request_resolution:
-=======
             output_file.parent.mkdir(parents=True, exist_ok=True)
             output_file.write_text(formatted_output, encoding="utf-8")
         else:
@@ -176,7 +180,6 @@
         # Post resolution request if requested
         review_comments = analyzed_comments.get("review_comments", []) if isinstance(analyzed_comments, dict) else []
         if request_resolution and review_comments:
->>>>>>> 291b023f
             if verbose:
                 console.print("📤 [blue]Posting resolution request...[/blue]")
 
