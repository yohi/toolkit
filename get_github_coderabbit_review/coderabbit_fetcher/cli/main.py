"""Main CLI interface for CodeRabbit Comment Fetcher."""

import sys
import argparse
import logging
from pathlib import Path
from typing import Dict, List, Optional, Any, TextIO
import json

from ..exceptions import CodeRabbitFetcherError, GitHubAuthenticationError, InvalidPRUrlError
from ..github_client import GitHubClient, GitHubAPIError
from ..comment_analyzer import CommentAnalyzer, CommentAnalysisError
from ..persona_manager import PersonaManager
from ..formatters import MarkdownFormatter, JSONFormatter, PlainTextFormatter
from ..resolved_marker import ResolvedMarkerManager, ResolvedMarkerConfig
from ..comment_poster import ResolutionRequestManager, ResolutionRequestConfig
from ..models import CommentMetadata
from ..orchestrator import CodeRabbitOrchestrator, ExecutionConfig


# Configure logging
logging.basicConfig(
    level=logging.INFO,
    format='%(asctime)s - %(name)s - %(levelname)s - %(message)s'
)
logger = logging.getLogger(__name__)


class CLIError(CodeRabbitFetcherError):
    """CLI-specific errors."""
    pass


<<<<<<< HEAD
# Removed old CodeRabbitFetcherCLI class - replaced by orchestrator pattern
=======
class CodeRabbitFetcherCLI:
    """Main CLI application class."""

    def __init__(self):
        """Initialize CLI application."""
        self.github_client = None
        self.persona_manager = None
        self.resolved_marker_manager = None
        self.resolution_request_manager = None
        self.comment_analyzer = None

    def setup_github_client(self) -> None:
        """Initialize and validate GitHub client."""
        try:
            self.github_client = GitHubClient()
            logger.info("GitHub CLI authentication verified")
        except GitHubAuthenticationError as e:
            print(f"❌ GitHub Authentication Error: {e}", file=sys.stderr)
            print("\n💡 To fix this issue:", file=sys.stderr)
            print("   1. Install GitHub CLI: https://cli.github.com/", file=sys.stderr)
            print("   2. Run: gh auth login", file=sys.stderr)
            print("   3. Follow the authentication prompts", file=sys.stderr)
            raise CLIError("GitHub CLI authentication required") from e

    def setup_managers(self, resolved_marker: str, post_resolution_request: bool) -> None:
        """Initialize manager components."""
        # Setup resolved marker manager
        marker_config = ResolvedMarkerConfig(default_marker=resolved_marker)
        self.resolved_marker_manager = ResolvedMarkerManager(marker_config)

        # Setup comment analyzer
        self.comment_analyzer = CommentAnalyzer(marker_config)

        # Setup persona manager
        self.persona_manager = PersonaManager()

        # Setup resolution request manager if needed
        if post_resolution_request:
            request_config = ResolutionRequestConfig(resolved_marker=resolved_marker)
            self.resolution_request_manager = ResolutionRequestManager(
                self.github_client, request_config
            )

    def validate_pr_url(self, pr_url: str) -> None:
        """Validate PR URL format."""
        try:
            self.github_client.parse_pr_url(pr_url)
        except InvalidPRUrlError as e:
            print(f"❌ Invalid PR URL: {e}", file=sys.stderr)
            print("\n💡 Expected format: https://github.com/owner/repo/pull/123", file=sys.stderr)
            raise CLIError("Invalid pull request URL") from e

    def load_persona(self, persona_file: Optional[str]) -> str:
        """Load persona content."""
        try:
            if persona_file:
                return self.persona_manager.load_persona_file(persona_file)
            else:
                return self.persona_manager.get_default_persona()
        except (FileNotFoundError, PermissionError, ValueError) as e:
            print(f"❌ Persona Error: {e}", file=sys.stderr)
            raise CLIError("Failed to load persona") from e

    def fetch_and_analyze_comments(self, pr_url: str) -> Any:  # Returns AnalyzedComments
        """Fetch and analyze PR comments."""
        try:
            # Show progress
            print("🔍 Fetching pull request data...")
            pr_data = self.github_client.fetch_pr_comments(pr_url)

            print("📊 Analyzing CodeRabbit comments...")
            analyzed_comments = self.comment_analyzer.analyze_comments(pr_data)

            # Apply resolved marker filtering
            if self.resolved_marker_manager:
                print("🔒 Filtering resolved comments...")
                result = self.resolved_marker_manager.process_threads_with_resolution(
                    analyzed_comments.unresolved_threads
                )
                analyzed_comments.unresolved_threads = result["unresolved_threads"]

                # Update metadata with resolution statistics
                if hasattr(analyzed_comments, 'metadata'):
                    analyzed_comments.metadata.resolved_comments = result["statistics"]["resolved_threads"]

            return analyzed_comments

        except GitHubAPIError as e:
            print(f"❌ GitHub API Error: {e}", file=sys.stderr)
            raise CLIError("Failed to fetch PR data") from e
        except CommentAnalysisError as e:
            print(f"❌ Comment Analysis Error: {e}", file=sys.stderr)
            raise CLIError("Failed to analyze comments") from e
        except (ValueError, KeyError, TypeError) as e:
            print(f"❌ Data Processing Error: {e}", file=sys.stderr)
            raise CLIError("Failed to process data") from e

    def format_output(self, persona: str, analyzed_comments: Any, output_format: str) -> str:
        """Format analyzed comments for output."""
        try:
            formatters = {
                'markdown': MarkdownFormatter(),
                'json': JSONFormatter(),
                'plain': PlainTextFormatter()
            }

            formatter = formatters.get(output_format)
            if not formatter:
                raise ValueError(f"Unsupported output format: {output_format}")

            return formatter.format(persona, analyzed_comments)

        except (ValueError, TypeError, AttributeError) as e:
            print(f"❌ Formatting Error: {e}", file=sys.stderr)
            raise CLIError("Failed to format output") from e

    def post_resolution_request(self, pr_url: str, analyzed_comments: Any) -> None:
        """Post resolution request if enabled."""
        if not self.resolution_request_manager:
            return

        try:
            print("📝 Posting resolution request to CodeRabbit...")

            # Generate context from analyzed comments
            context = self._generate_resolution_context(analyzed_comments)

            result = self.resolution_request_manager.validate_and_post(pr_url, context)

            if result["success"]:
                comment_url = result["posting"]["comment_url"]
                print(f"✅ Resolution request posted: {comment_url}")
            else:
                print(f"❌ Failed to post resolution request: {result['error']}", file=sys.stderr)

        except (ValueError, TypeError, AttributeError, GitHubAPIError) as e:
            print(f"❌ Resolution Request Error: {e}", file=sys.stderr)
            # Don't raise CLIError here - posting failure shouldn't stop the main output

    def _generate_resolution_context(self, analyzed_comments: Any) -> str:
        """Generate context for resolution request."""
        context_parts = []

        # Add summary of comments
        if hasattr(analyzed_comments, 'metadata'):
            metadata = analyzed_comments.metadata
            context_parts.append(f"Total comments analyzed: {metadata.total_comments}")
            context_parts.append(f"CodeRabbit comments: {metadata.coderabbit_comments}")
            context_parts.append(f"Actionable comments: {metadata.actionable_comments}")

        # Add thread information
        if hasattr(analyzed_comments, 'unresolved_threads'):
            thread_count = len(analyzed_comments.unresolved_threads)
            if thread_count > 0:
                context_parts.append(f"Unresolved threads: {thread_count}")

        return "; ".join(context_parts) if context_parts else "Comments processed for review"

    def write_output(self, content: str, output_file: Optional[str]) -> None:
        """Write formatted content to file or stdout."""
        try:
            if output_file:
                output_path = Path(output_file)
                output_path.parent.mkdir(parents=True, exist_ok=True)

                with open(output_path, 'w', encoding='utf-8') as f:
                    f.write(content)

                print(f"✅ Output written to: {output_path}")
            else:
                print(content)

        except (OSError, IOError, PermissionError) as e:
            print(f"❌ Output Error: {e}", file=sys.stderr)
            raise CLIError("Failed to write output") from e

    def display_statistics(self, analyzed_comments: Any) -> None:
        """Display processing statistics."""
        if not hasattr(analyzed_comments, 'metadata'):
            return

        metadata = analyzed_comments.metadata

        print("\n📊 Processing Statistics:")
        print(f"   Total comments: {metadata.total_comments}")
        print(f"   CodeRabbit comments: {metadata.coderabbit_comments}")
        print(f"   Actionable comments: {metadata.actionable_comments}")

        if hasattr(metadata, 'resolved_comments'):
            print(f"   Resolved comments: {metadata.resolved_comments}")

        if hasattr(analyzed_comments, 'unresolved_threads'):
            thread_count = len(analyzed_comments.unresolved_threads)
            print(f"   Unresolved threads: {thread_count}")

        if hasattr(metadata, 'processing_time_seconds'):
            print(f"   Processing time: {metadata.processing_time_seconds:.2f}s")
>>>>>>> a3818ec1


def create_argument_parser() -> argparse.ArgumentParser:
    """Create command line argument parser."""
    parser = argparse.ArgumentParser(
        description="CodeRabbit Comment Fetcher - Extract and format CodeRabbit comments from GitHub PRs",
        formatter_class=argparse.RawDescriptionHelpFormatter,
        epilog="""
Examples:
  # Basic usage
  python -m coderabbit_fetcher https://github.com/owner/repo/pull/123

  # With custom persona and JSON output
  python -m coderabbit_fetcher https://github.com/owner/repo/pull/123 \\
      --persona-file my_persona.txt --output-format json

  # With resolution request posting
  python -m coderabbit_fetcher https://github.com/owner/repo/pull/123 \\
      --post-resolution-request --output-file results.md

  # Full featured command
  python -m coderabbit_fetcher https://github.com/owner/repo/pull/123 \\
      --persona-file ./personas/reviewer.txt \\
      --output-format markdown \\
      --output-file ./output/pr_123_analysis.md \\
      --resolved-marker "🔒 CUSTOM_RESOLVED 🔒" \\
      --post-resolution-request \\
      --show-stats \\
      --debug
        """
    )

<<<<<<< HEAD
    # Required argument
=======
    # Optional positional argument (required only for fetch command)
>>>>>>> a3818ec1
    parser.add_argument(
        'pr_url',
        nargs='?',
        default=None,
        help='GitHub pull request URL (omit for --validate/--version/--examples/--validate-marker)'
    )

    # Optional arguments
    parser.add_argument(
        '--persona-file', '-p',
        type=str,
        help='Path to persona file for AI context'
    )

    parser.add_argument(
        '--output-format', '-f',
        choices=['markdown', 'json', 'plain'],
        default='markdown',
        help='Output format (default: markdown)'
    )

    parser.add_argument(
        '--output-file', '-o',
        type=str,
        help='Output file path (default: stdout)'
    )

    parser.add_argument(
        '--resolved-marker', '-m',
        type=str,
        default='🔒 CODERABBIT_RESOLVED 🔒',
        help='Resolved marker string (default: 🔒 CODERABBIT_RESOLVED 🔒)'
    )

    parser.add_argument(
        '--post-resolution-request', '-r',
        action='store_true',
        help='Post resolution request comment to CodeRabbit'
    )

    parser.add_argument(
        '--show-stats', '-s',
        action='store_true',
        help='Show processing statistics'
    )

    parser.add_argument(
        '--debug',
        action='store_true',
        help='Enable debug logging'
    )

    parser.add_argument(
        '--validate',
        action='store_true',
        help='Validate GitHub CLI setup only'
    )

    parser.add_argument(
        '--validate-marker',
        type=str,
        help='Validate a resolved marker string'
    )

    parser.add_argument(
        '--version',
        action='store_true',
        help='Show version information'
    )

    parser.add_argument(
        '--examples',
        action='store_true',
        help='Show usage examples'
    )

    return parser


def run_fetch_command(args) -> int:
<<<<<<< HEAD
    """Run the main fetch command using orchestrator."""
    try:
        # Create execution configuration
        config = ExecutionConfig(
            pr_url=args.pr_url,
            persona_file=args.persona_file,
            output_format=args.output_format,
            output_file=args.output_file,
            resolved_marker=args.resolved_marker,
            post_resolution_request=args.post_resolution_request,
            show_stats=args.show_stats,
            debug=args.debug
        )
        
        # Validate configuration
        print("🔍 Validating configuration...")
        orchestrator = CodeRabbitOrchestrator(config)
        validation_result = orchestrator.validate_configuration()
        
        if not validation_result["valid"]:
            print("❌ Configuration validation failed:", file=sys.stderr)
            for issue in validation_result["issues"]:
                print(f"   • {issue}", file=sys.stderr)
            return 1
        
        if validation_result["warnings"]:
            print("⚠️  Configuration warnings:")
            for warning in validation_result["warnings"]:
                print(f"   • {warning}")
        
        # Execute main workflow
        print("🚀 Starting CodeRabbit Comment Fetcher...")
        results = orchestrator.execute()
        
        if results["success"]:
            print(f"\n✅ Processing completed successfully in {results['execution_time']:.2f}s!")
            
            # Show statistics if requested
            if args.show_stats:
                _display_execution_statistics(results["metrics"])
            
            return 0
        else:
            print(f"\n❌ Processing failed: {results['error']}", file=sys.stderr)
            
            # Show recovery recommendations
            if results.get("recovery_info", {}).get("recommendations"):
                print("\n💡 Recommended actions:", file=sys.stderr)
                for rec in results["recovery_info"]["recommendations"]:
                    print(f"   {rec}", file=sys.stderr)
            
            return 1
        
=======
    """Run the main fetch command."""
    if args.debug:
        logging.getLogger().setLevel(logging.DEBUG)
        logger.debug("Debug logging enabled")

    app = CodeRabbitFetcherCLI()

    try:
        # Setup components
        print("🔧 Setting up GitHub CLI...")
        app.setup_github_client()

        print("⚙️  Initializing components...")
        app.setup_managers(args.resolved_marker, args.post_resolution_request)

        # Validate inputs
        print("✅ Validating PR URL...")
        app.validate_pr_url(args.pr_url)

        # Load persona
        print("📝 Loading persona...")
        persona = app.load_persona(args.persona_file)

        # Fetch and analyze
        analyzed_comments = app.fetch_and_analyze_comments(args.pr_url)

        # Format output
        print(f"📋 Formatting output as {args.output_format}...")
        formatted_content = app.format_output(persona, analyzed_comments, args.output_format)

        # Write output
        app.write_output(formatted_content, args.output_file)

        # Show statistics
        if args.show_stats:
            app.display_statistics(analyzed_comments)

        # Post resolution request
        if args.post_resolution_request:
            app.post_resolution_request(args.pr_url, analyzed_comments)

        print("\n✅ Processing completed successfully!")
        return 0

    except CLIError:
        return 1
    except CommentAnalysisError as e:
        print(f"❌ Comment Analysis Error: {e}", file=sys.stderr)
        return 1
>>>>>>> a3818ec1
    except KeyboardInterrupt:
        print("\n⚠️  Operation cancelled by user", file=sys.stderr)
        return 130
    except Exception as e:
        logger.exception("Unexpected error in fetch command")
        print(f"\n❌ Unexpected error: {e}", file=sys.stderr)
        return 1


def _display_execution_statistics(metrics: Dict[str, Any]) -> None:
    """Display detailed execution statistics."""
    print("\n📊 Execution Statistics:")
    print(f"   Total execution time: {metrics['execution_time']:.2f}s")
    print(f"   GitHub API calls: {metrics['github_api_calls']}")
    print(f"   GitHub API time: {metrics['github_api_time']:.2f}s")
    print(f"   Analysis time: {metrics['analysis_time']:.2f}s")
    print(f"   Formatting time: {metrics['formatting_time']:.2f}s")
    print(f"   Total comments processed: {metrics['total_comments_processed']}")
    print(f"   CodeRabbit comments found: {metrics['coderabbit_comments_found']}")
    print(f"   Resolved comments filtered: {metrics['resolved_comments_filtered']}")
    print(f"   Output size: {metrics['output_size_bytes']} bytes")
    print(f"   Success rate: {metrics['success_rate']*100:.1f}%")
    
    if metrics["errors_count"] > 0:
        print(f"   Errors encountered: {metrics['errors_count']}")
    
    if metrics["warnings_count"] > 0:
        print(f"   Warnings issued: {metrics['warnings_count']}")


def run_validate_command() -> int:
    """Run the validate command."""
    print("🔍 Validating GitHub CLI setup...")

    try:
        client = GitHubClient()
        validation_result = client.validate_github_cli()

        # Display results
        if validation_result["gh_installed"]:
            print(f"✅ GitHub CLI installed: {validation_result['gh_version']}")
        else:
            print("❌ GitHub CLI not installed", file=sys.stderr)

        if validation_result["authenticated"]:
            user = validation_result.get("auth_user", "unknown")
            print(f"✅ Authenticated as: {user}")
        else:
            print("❌ Not authenticated", file=sys.stderr)

        # Show issues and recommendations
        if validation_result["issues"]:
            print("\n⚠️  Issues found:")
            for issue in validation_result["issues"]:
                print(f"   • {issue}")

        if validation_result["recommendations"]:
            print("\n💡 Recommendations:")
            for rec in validation_result["recommendations"]:
                print(f"   • {rec}")

        # Check rate limit
        if validation_result["authenticated"]:
            try:
                rate_limit = client.check_rate_limit()
                core_limit = rate_limit.get("rate", {})
                remaining = core_limit.get("remaining", "unknown")
                limit = core_limit.get("limit", "unknown")
                print(f"\n📊 API Rate Limit: {remaining}/{limit} remaining")
            except (GitHubAPIError, ValueError, KeyError) as e:
                print(f"\n⚠️  Could not check rate limit: {e}")

        if validation_result["issues"]:
            return 1
        else:
            print("\n✅ GitHub CLI setup is valid!")
            return 0

    except Exception as e:
        print(f"❌ Validation failed: {e}", file=sys.stderr)
        return 1


def run_validate_marker_command(marker: str) -> int:
    """Run the validate marker command."""
    print(f"🔍 Validating marker: '{marker}'")

    try:
        from ..resolved_marker import ResolvedMarkerConfig, ResolvedMarkerManager

<<<<<<< HEAD
        config = ResolvedMarkerConfig(resolved_marker=marker)
        validation = config.validate_marker()
=======
        # Use ResolvedMarkerManager's validate_marker method instead of config
        manager = ResolvedMarkerManager()
        validation = manager.validate_marker(marker)
>>>>>>> a3818ec1

        if validation["valid"]:
            print("✅ Marker is valid")
        else:
            print("❌ Marker validation failed:", file=sys.stderr)
            for issue in validation["issues"]:
                print(f"   • {issue}", file=sys.stderr)

<<<<<<< HEAD
        # Calculate uniqueness score
        manager = ResolvedMarkerManager()
        score = manager._calculate_uniqueness_score(marker)
=======
        # Use public API to calculate uniqueness score
        score = manager.calculate_uniqueness_score(marker)
>>>>>>> a3818ec1

        print(f"\n📊 Uniqueness Score: {score:.2f}/1.0")
        if score < 0.3:
            print("   ⚠️  Low uniqueness - consider adding special characters")
        elif score < 0.7:
            print("   👍 Good uniqueness")
        else:
            print("   🎯 Excellent uniqueness")

        return 0 if validation["valid"] else 1

    except Exception as e:
        print(f"❌ Validation error: {e}", file=sys.stderr)
        return 1


def run_version_command() -> int:
    """Run the version command."""
    version = "development"

    try:
        # First, try to import the required modules
        from importlib.metadata import version as get_version, PackageNotFoundError
    except ImportError:
        # If import fails, use development version
        version = "development"
<<<<<<< HEAD
=======
    else:
        # If import succeeds, try to get the actual version
        try:
            version = get_version('coderabbit-comment-fetcher')
        except PackageNotFoundError:
            # If package is not found, use development version
            version = "development"
>>>>>>> a3818ec1

    print(f"CodeRabbit Comment Fetcher v{version}")
    print("Python script for extracting and formatting CodeRabbit comments")
    return 0


def run_examples_command() -> int:
    """Run the examples command."""
    examples_text = """
🚀 CodeRabbit Comment Fetcher - Usage Examples

1. Basic usage:
   python -m coderabbit_fetcher https://github.com/owner/repo/pull/123

2. Custom persona file:
   python -m coderabbit_fetcher https://github.com/owner/repo/pull/123 \\
       --persona-file ./my_persona.txt

3. JSON output to file:
   python -m coderabbit_fetcher https://github.com/owner/repo/pull/123 \\
       --output-format json --output-file results.json

4. With resolution request posting:
   python -m coderabbit_fetcher https://github.com/owner/repo/pull/123 \\
       --post-resolution-request

5. Custom resolved marker:
   python -m coderabbit_fetcher https://github.com/owner/repo/pull/123 \\
       --resolved-marker "✅ VERIFIED ✅"

6. Full featured command:
   python -m coderabbit_fetcher https://github.com/owner/repo/pull/123 \\
       --persona-file ./personas/reviewer.txt \\
       --output-format markdown \\
       --output-file ./output/pr_123_analysis.md \\
       --resolved-marker "🔒 CUSTOM_RESOLVED 🔒" \\
       --post-resolution-request \\
       --show-stats \\
       --debug

🔧 Setup Commands:

1. Validate GitHub CLI setup:
   python -m coderabbit_fetcher --validate

2. Validate a custom marker:
   python -m coderabbit_fetcher --validate-marker "🔒 MY_MARKER 🔒"

3. Show version:
   python -m coderabbit_fetcher --version

💡 Tips:

• Use --show-stats to see processing statistics
• Use --debug to enable detailed logging
• Use --help for more information
• Persona files should contain plain text for AI context
• Resolution requests are posted as comments to CodeRabbit
• Custom markers help avoid conflicts with existing resolved comments
    """
    print(examples_text)
    return 0


def main():
    """Main entry point for the CLI."""
    try:
        parser = create_argument_parser()

        # Handle special case when no arguments provided
        if len(sys.argv) == 1:
            parser.print_help()
            return 0

        args = parser.parse_args()

        # Handle utility commands first
        if args.version:
            return run_version_command()

        if args.examples:
            return run_examples_command()

        if args.validate:
            return run_validate_command()

        if args.validate_marker:
            return run_validate_marker_command(args.validate_marker)

        # Main fetch command (requires pr_url)
        if not args.pr_url:
            print("❌ PR URL is required for fetch command", file=sys.stderr)
            parser.print_help()
            return 1

        return run_fetch_command(args)

    except KeyboardInterrupt:
        print("\n⚠️  Operation cancelled by user", file=sys.stderr)
        return 130
    except Exception as e:
        logger.exception("CLI startup error")
        print(f"❌ Failed to start CLI: {e}", file=sys.stderr)
        return 1


if __name__ == "__main__":
    main()<|MERGE_RESOLUTION|>--- conflicted
+++ resolved
@@ -31,207 +31,7 @@
     pass
 
 
-<<<<<<< HEAD
-# Removed old CodeRabbitFetcherCLI class - replaced by orchestrator pattern
-=======
-class CodeRabbitFetcherCLI:
-    """Main CLI application class."""
-
-    def __init__(self):
-        """Initialize CLI application."""
-        self.github_client = None
-        self.persona_manager = None
-        self.resolved_marker_manager = None
-        self.resolution_request_manager = None
-        self.comment_analyzer = None
-
-    def setup_github_client(self) -> None:
-        """Initialize and validate GitHub client."""
-        try:
-            self.github_client = GitHubClient()
-            logger.info("GitHub CLI authentication verified")
-        except GitHubAuthenticationError as e:
-            print(f"❌ GitHub Authentication Error: {e}", file=sys.stderr)
-            print("\n💡 To fix this issue:", file=sys.stderr)
-            print("   1. Install GitHub CLI: https://cli.github.com/", file=sys.stderr)
-            print("   2. Run: gh auth login", file=sys.stderr)
-            print("   3. Follow the authentication prompts", file=sys.stderr)
-            raise CLIError("GitHub CLI authentication required") from e
-
-    def setup_managers(self, resolved_marker: str, post_resolution_request: bool) -> None:
-        """Initialize manager components."""
-        # Setup resolved marker manager
-        marker_config = ResolvedMarkerConfig(default_marker=resolved_marker)
-        self.resolved_marker_manager = ResolvedMarkerManager(marker_config)
-
-        # Setup comment analyzer
-        self.comment_analyzer = CommentAnalyzer(marker_config)
-
-        # Setup persona manager
-        self.persona_manager = PersonaManager()
-
-        # Setup resolution request manager if needed
-        if post_resolution_request:
-            request_config = ResolutionRequestConfig(resolved_marker=resolved_marker)
-            self.resolution_request_manager = ResolutionRequestManager(
-                self.github_client, request_config
-            )
-
-    def validate_pr_url(self, pr_url: str) -> None:
-        """Validate PR URL format."""
-        try:
-            self.github_client.parse_pr_url(pr_url)
-        except InvalidPRUrlError as e:
-            print(f"❌ Invalid PR URL: {e}", file=sys.stderr)
-            print("\n💡 Expected format: https://github.com/owner/repo/pull/123", file=sys.stderr)
-            raise CLIError("Invalid pull request URL") from e
-
-    def load_persona(self, persona_file: Optional[str]) -> str:
-        """Load persona content."""
-        try:
-            if persona_file:
-                return self.persona_manager.load_persona_file(persona_file)
-            else:
-                return self.persona_manager.get_default_persona()
-        except (FileNotFoundError, PermissionError, ValueError) as e:
-            print(f"❌ Persona Error: {e}", file=sys.stderr)
-            raise CLIError("Failed to load persona") from e
-
-    def fetch_and_analyze_comments(self, pr_url: str) -> Any:  # Returns AnalyzedComments
-        """Fetch and analyze PR comments."""
-        try:
-            # Show progress
-            print("🔍 Fetching pull request data...")
-            pr_data = self.github_client.fetch_pr_comments(pr_url)
-
-            print("📊 Analyzing CodeRabbit comments...")
-            analyzed_comments = self.comment_analyzer.analyze_comments(pr_data)
-
-            # Apply resolved marker filtering
-            if self.resolved_marker_manager:
-                print("🔒 Filtering resolved comments...")
-                result = self.resolved_marker_manager.process_threads_with_resolution(
-                    analyzed_comments.unresolved_threads
-                )
-                analyzed_comments.unresolved_threads = result["unresolved_threads"]
-
-                # Update metadata with resolution statistics
-                if hasattr(analyzed_comments, 'metadata'):
-                    analyzed_comments.metadata.resolved_comments = result["statistics"]["resolved_threads"]
-
-            return analyzed_comments
-
-        except GitHubAPIError as e:
-            print(f"❌ GitHub API Error: {e}", file=sys.stderr)
-            raise CLIError("Failed to fetch PR data") from e
-        except CommentAnalysisError as e:
-            print(f"❌ Comment Analysis Error: {e}", file=sys.stderr)
-            raise CLIError("Failed to analyze comments") from e
-        except (ValueError, KeyError, TypeError) as e:
-            print(f"❌ Data Processing Error: {e}", file=sys.stderr)
-            raise CLIError("Failed to process data") from e
-
-    def format_output(self, persona: str, analyzed_comments: Any, output_format: str) -> str:
-        """Format analyzed comments for output."""
-        try:
-            formatters = {
-                'markdown': MarkdownFormatter(),
-                'json': JSONFormatter(),
-                'plain': PlainTextFormatter()
-            }
-
-            formatter = formatters.get(output_format)
-            if not formatter:
-                raise ValueError(f"Unsupported output format: {output_format}")
-
-            return formatter.format(persona, analyzed_comments)
-
-        except (ValueError, TypeError, AttributeError) as e:
-            print(f"❌ Formatting Error: {e}", file=sys.stderr)
-            raise CLIError("Failed to format output") from e
-
-    def post_resolution_request(self, pr_url: str, analyzed_comments: Any) -> None:
-        """Post resolution request if enabled."""
-        if not self.resolution_request_manager:
-            return
-
-        try:
-            print("📝 Posting resolution request to CodeRabbit...")
-
-            # Generate context from analyzed comments
-            context = self._generate_resolution_context(analyzed_comments)
-
-            result = self.resolution_request_manager.validate_and_post(pr_url, context)
-
-            if result["success"]:
-                comment_url = result["posting"]["comment_url"]
-                print(f"✅ Resolution request posted: {comment_url}")
-            else:
-                print(f"❌ Failed to post resolution request: {result['error']}", file=sys.stderr)
-
-        except (ValueError, TypeError, AttributeError, GitHubAPIError) as e:
-            print(f"❌ Resolution Request Error: {e}", file=sys.stderr)
-            # Don't raise CLIError here - posting failure shouldn't stop the main output
-
-    def _generate_resolution_context(self, analyzed_comments: Any) -> str:
-        """Generate context for resolution request."""
-        context_parts = []
-
-        # Add summary of comments
-        if hasattr(analyzed_comments, 'metadata'):
-            metadata = analyzed_comments.metadata
-            context_parts.append(f"Total comments analyzed: {metadata.total_comments}")
-            context_parts.append(f"CodeRabbit comments: {metadata.coderabbit_comments}")
-            context_parts.append(f"Actionable comments: {metadata.actionable_comments}")
-
-        # Add thread information
-        if hasattr(analyzed_comments, 'unresolved_threads'):
-            thread_count = len(analyzed_comments.unresolved_threads)
-            if thread_count > 0:
-                context_parts.append(f"Unresolved threads: {thread_count}")
-
-        return "; ".join(context_parts) if context_parts else "Comments processed for review"
-
-    def write_output(self, content: str, output_file: Optional[str]) -> None:
-        """Write formatted content to file or stdout."""
-        try:
-            if output_file:
-                output_path = Path(output_file)
-                output_path.parent.mkdir(parents=True, exist_ok=True)
-
-                with open(output_path, 'w', encoding='utf-8') as f:
-                    f.write(content)
-
-                print(f"✅ Output written to: {output_path}")
-            else:
-                print(content)
-
-        except (OSError, IOError, PermissionError) as e:
-            print(f"❌ Output Error: {e}", file=sys.stderr)
-            raise CLIError("Failed to write output") from e
-
-    def display_statistics(self, analyzed_comments: Any) -> None:
-        """Display processing statistics."""
-        if not hasattr(analyzed_comments, 'metadata'):
-            return
-
-        metadata = analyzed_comments.metadata
-
-        print("\n📊 Processing Statistics:")
-        print(f"   Total comments: {metadata.total_comments}")
-        print(f"   CodeRabbit comments: {metadata.coderabbit_comments}")
-        print(f"   Actionable comments: {metadata.actionable_comments}")
-
-        if hasattr(metadata, 'resolved_comments'):
-            print(f"   Resolved comments: {metadata.resolved_comments}")
-
-        if hasattr(analyzed_comments, 'unresolved_threads'):
-            thread_count = len(analyzed_comments.unresolved_threads)
-            print(f"   Unresolved threads: {thread_count}")
-
-        if hasattr(metadata, 'processing_time_seconds'):
-            print(f"   Processing time: {metadata.processing_time_seconds:.2f}s")
->>>>>>> a3818ec1
+# Use orchestrator pattern - old CLI class removed and replaced with new architecture
 
 
 def create_argument_parser() -> argparse.ArgumentParser:
@@ -264,11 +64,7 @@
         """
     )
 
-<<<<<<< HEAD
-    # Required argument
-=======
     # Optional positional argument (required only for fetch command)
->>>>>>> a3818ec1
     parser.add_argument(
         'pr_url',
         nargs='?',
@@ -349,7 +145,6 @@
 
 
 def run_fetch_command(args) -> int:
-<<<<<<< HEAD
     """Run the main fetch command using orchestrator."""
     try:
         # Create execution configuration
@@ -403,57 +198,6 @@
             
             return 1
         
-=======
-    """Run the main fetch command."""
-    if args.debug:
-        logging.getLogger().setLevel(logging.DEBUG)
-        logger.debug("Debug logging enabled")
-
-    app = CodeRabbitFetcherCLI()
-
-    try:
-        # Setup components
-        print("🔧 Setting up GitHub CLI...")
-        app.setup_github_client()
-
-        print("⚙️  Initializing components...")
-        app.setup_managers(args.resolved_marker, args.post_resolution_request)
-
-        # Validate inputs
-        print("✅ Validating PR URL...")
-        app.validate_pr_url(args.pr_url)
-
-        # Load persona
-        print("📝 Loading persona...")
-        persona = app.load_persona(args.persona_file)
-
-        # Fetch and analyze
-        analyzed_comments = app.fetch_and_analyze_comments(args.pr_url)
-
-        # Format output
-        print(f"📋 Formatting output as {args.output_format}...")
-        formatted_content = app.format_output(persona, analyzed_comments, args.output_format)
-
-        # Write output
-        app.write_output(formatted_content, args.output_file)
-
-        # Show statistics
-        if args.show_stats:
-            app.display_statistics(analyzed_comments)
-
-        # Post resolution request
-        if args.post_resolution_request:
-            app.post_resolution_request(args.pr_url, analyzed_comments)
-
-        print("\n✅ Processing completed successfully!")
-        return 0
-
-    except CLIError:
-        return 1
-    except CommentAnalysisError as e:
-        print(f"❌ Comment Analysis Error: {e}", file=sys.stderr)
-        return 1
->>>>>>> a3818ec1
     except KeyboardInterrupt:
         print("\n⚠️  Operation cancelled by user", file=sys.stderr)
         return 130
@@ -544,14 +288,9 @@
     try:
         from ..resolved_marker import ResolvedMarkerConfig, ResolvedMarkerManager
 
-<<<<<<< HEAD
-        config = ResolvedMarkerConfig(resolved_marker=marker)
-        validation = config.validate_marker()
-=======
         # Use ResolvedMarkerManager's validate_marker method instead of config
         manager = ResolvedMarkerManager()
         validation = manager.validate_marker(marker)
->>>>>>> a3818ec1
 
         if validation["valid"]:
             print("✅ Marker is valid")
@@ -560,14 +299,8 @@
             for issue in validation["issues"]:
                 print(f"   • {issue}", file=sys.stderr)
 
-<<<<<<< HEAD
-        # Calculate uniqueness score
-        manager = ResolvedMarkerManager()
-        score = manager._calculate_uniqueness_score(marker)
-=======
         # Use public API to calculate uniqueness score
         score = manager.calculate_uniqueness_score(marker)
->>>>>>> a3818ec1
 
         print(f"\n📊 Uniqueness Score: {score:.2f}/1.0")
         if score < 0.3:
@@ -594,8 +327,6 @@
     except ImportError:
         # If import fails, use development version
         version = "development"
-<<<<<<< HEAD
-=======
     else:
         # If import succeeds, try to get the actual version
         try:
@@ -603,7 +334,6 @@
         except PackageNotFoundError:
             # If package is not found, use development version
             version = "development"
->>>>>>> a3818ec1
 
     print(f"CodeRabbit Comment Fetcher v{version}")
     print("Python script for extracting and formatting CodeRabbit comments")
