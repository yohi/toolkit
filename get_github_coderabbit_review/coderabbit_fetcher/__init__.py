--- conflicted
+++ resolved
@@ -29,9 +29,11 @@
         --output-file results.json
 """
 
-<<<<<<< HEAD
 import importlib.metadata
-from typing import Dict, Any
+from typing import Dict, Any, TYPE_CHECKING
+
+if TYPE_CHECKING:
+    from .cli.main import main
 
 try:
     __version__ = importlib.metadata.version("coderabbit-comment-fetcher")
@@ -41,18 +43,21 @@
 
 __title__ = "CodeRabbit Comment Fetcher"
 __description__ = "Professional tool to fetch, analyze, and format CodeRabbit comments from GitHub Pull Requests"
-=======
-from typing import TYPE_CHECKING
-
-if TYPE_CHECKING:
-    from .cli.main import main
-
-__version__ = "1.0.0"
->>>>>>> 779941d1
 __author__ = "CodeRabbit Fetcher Team"
 __email__ = "coderabbit-fetcher@example.com"
 __license__ = "MIT"
 __copyright__ = "Copyright 2025 CodeRabbit Fetcher Team"
+
+from .exceptions import CodeRabbitFetcherError
+from .models import (
+    AnalyzedComments, 
+    SummaryComment, 
+    ReviewComment,
+    ActionableComment,
+    AIAgentPrompt,
+    ThreadContext,
+    CommentMetadata,
+)
 
 # Package metadata
 __all__ = [
@@ -65,6 +70,15 @@
     "__copyright__",
     "get_version_info",
     "get_package_info",
+    "main",
+    "CodeRabbitFetcherError",
+    "AnalyzedComments",
+    "SummaryComment",
+    "ReviewComment",
+    "ActionableComment",
+    "AIAgentPrompt",
+    "ThreadContext", 
+    "CommentMetadata",
 ]
 
 
@@ -86,7 +100,6 @@
     }
 
 
-<<<<<<< HEAD
 def get_package_info() -> Dict[str, Any]:
     """Get comprehensive package information.
     
@@ -122,7 +135,13 @@
 from .orchestrator import CodeRabbitOrchestrator, ExecutionConfig
 from .github_client import GitHubClient
 from .comment_analyzer import CommentAnalyzer
-from .exceptions import CodeRabbitFetcherError
+
+# Lazily expose CLI entry to avoid import-time side effects.
+def __getattr__(name: str):
+    if name == "main":
+        from .cli.main import main as _main
+        return _main
+    raise AttributeError(f"module '{__name__}' has no attribute '{name}'")
 
 # Version check
 import sys
@@ -134,35 +153,4 @@
         f"Some features may not work correctly.",
         RuntimeWarning,
         stacklevel=2
-    )
-=======
-from .exceptions import CodeRabbitFetcherError
-from .models import (
-    AnalyzedComments, 
-    SummaryComment, 
-    ReviewComment,
-    ActionableComment,
-    AIAgentPrompt,
-    ThreadContext,
-    CommentMetadata,
-)
-
-__all__ = [
-    "main",
-    "CodeRabbitFetcherError",
-    "AnalyzedComments",
-    "SummaryComment",
-    "ReviewComment",
-    "ActionableComment",
-    "AIAgentPrompt",
-    "ThreadContext", 
-    "CommentMetadata",
-]
-
-# Lazily expose CLI entry to avoid import-time side effects.
-def __getattr__(name: str):
-    if name == "main":
-        from .cli.main import main as _main
-        return _main
-    raise AttributeError(f"module '{__name__}' has no attribute '{name}'")
->>>>>>> 779941d1
+    )