--- conflicted
+++ resolved
@@ -15,11 +15,6 @@
 __email__ = "support@coderabbit-fetcher.dev"
 
 from .exceptions import CodeRabbitFetcherError
-<<<<<<< HEAD
-from .models import AnalyzedComments, SummaryComment, ReviewComment
-from .analyzer import CommentAnalyzer
-from .processors import SummaryProcessor
-=======
 from .models import (
     AnalyzedComments, 
     SummaryComment, 
@@ -29,7 +24,6 @@
     ThreadContext,
     CommentMetadata,
 )
->>>>>>> 11c45732
 
 __all__ = [
     "main",
@@ -37,11 +31,6 @@
     "AnalyzedComments",
     "SummaryComment",
     "ReviewComment",
-<<<<<<< HEAD
-    "CommentAnalyzer",
-    "SummaryProcessor",
-]
-=======
     "ActionableComment",
     "AIAgentPrompt",
     "ThreadContext", 
@@ -53,5 +42,4 @@
     if name == "main":
         from .cli.main import main as _main
         return _main
-    raise AttributeError(f"module '{__name__}' has no attribute '{name}'")
->>>>>>> 11c45732
+    raise AttributeError(f"module '{__name__}' has no attribute '{name}'")