"""CodeRabbit Comment Fetcher - Professional GitHub PR comment analysis tool.

A comprehensive tool for fetching, analyzing, and formatting CodeRabbit comments
from GitHub Pull Requests with AI-agent optimization and Claude 4 best practices.

Features:
- GitHub CLI integration for secure API access
- CodeRabbit comment detection and filtering
- Multiple output formats (Markdown, JSON, Plain text)
- Resolved marker management
- Comment posting and resolution request
- Comprehensive validation and error handling
- Performance optimization for large datasets
- Multi-language support (English/Japanese)
- uvx compatibility for easy installation

Usage:
    # Install with uvx (recommended)
    uvx coderabbit-comment-fetcher https://github.com/owner/repo/pull/123

    # Or install with pip
    pip install coderabbit-comment-fetcher
    coderabbit-fetch https://github.com/owner/repo/pull/123

    # With custom options
    coderabbit-fetch https://github.com/owner/repo/pull/123 \\
        --persona-file my_persona.txt \\
        --output-format json \\
        --output-file results.json
"""

import importlib.metadata
<<<<<<< HEAD
from typing import Any, Dict
=======
from typing import Dict, Any, TYPE_CHECKING

if TYPE_CHECKING:
    from .cli.main import main
>>>>>>> 0421cf64

try:
    __version__ = importlib.metadata.version("coderabbit-comment-fetcher")
except importlib.metadata.PackageNotFoundError:
    # Development version
    __version__ = "1.0.0-dev"

__title__ = "CodeRabbit Comment Fetcher"
__description__ = (
    "Professional tool to fetch, analyze, and format CodeRabbit comments from GitHub Pull Requests"
)
__author__ = "CodeRabbit Fetcher Team"
__email__ = "coderabbit-fetcher@example.com"
__license__ = "MIT"
__copyright__ = "Copyright 2025 CodeRabbit Fetcher Team"

from .exceptions import CodeRabbitFetcherError
from .models import (
    AnalyzedComments,
    SummaryComment,
    ReviewComment,
    ActionableComment,
    AIAgentPrompt,
    ThreadContext,
    CommentMetadata,
)

# Package metadata
__all__ = [
    "__version__",
    "__title__",
    "__description__",
    "__author__",
    "__email__",
    "__license__",
    "__copyright__",
    "get_version_info",
    "get_package_info",
    "main",
    "CodeRabbitFetcherError",
    "AnalyzedComments",
    "SummaryComment",
    "ReviewComment",
    "ActionableComment",
    "AIAgentPrompt",
    "ThreadContext",
    "CommentMetadata",
]


def get_version_info() -> Dict[str, str]:
    """Get detailed version information.

    Returns:
        Dictionary containing version details
    """
    import platform
    import sys

    return {
        "version": __version__,
        "python_version": f"{sys.version_info.major}.{sys.version_info.minor}.{sys.version_info.micro}",
        "python_implementation": platform.python_implementation(),
        "platform": platform.platform(),
        "architecture": platform.architecture()[0],
    }


def get_package_info() -> Dict[str, Any]:
    """Get comprehensive package information.

    Returns:
        Dictionary containing package metadata
    """
    return {
        "title": __title__,
        "version": __version__,
        "description": __description__,
        "author": __author__,
        "email": __email__,
        "license": __license__,
        "copyright": __copyright__,
        "version_info": get_version_info(),
    }


# Default configuration
DEFAULT_CONFIG = {
    "resolved_marker": "🔒 CODERABBIT_RESOLVED 🔒",
    "output_format": "markdown",
    "max_retries": 3,
    "timeout": 30,
    "retry_delay": 1.0,
    "claude_best_practices_url": "https://docs.anthropic.com/en/docs/build-with-claude/prompt-engineering/claude-4-best-practices.md",
    "github_cli_required": True,
    "supported_python_versions": ["3.13"],
    "supported_output_formats": ["markdown", "json", "plain"],
}

# Version check
import sys  # noqa: E402

from .comment_analyzer import CommentAnalyzer  # noqa: E402
from .exceptions import CodeRabbitFetcherError  # noqa: E402
from .github_client import GitHubClient  # noqa: E402

# Export key components for programmatic usage
<<<<<<< HEAD
from .orchestrator import CodeRabbitOrchestrator, ExecutionConfig  # noqa: E402
=======
from .orchestrator import CodeRabbitOrchestrator, ExecutionConfig
from .github_client import GitHubClient
from .comment_analyzer import CommentAnalyzer

# Lazily expose CLI entry to avoid import-time side effects.
def __getattr__(name: str):
    if name == "main":
        from .cli.main import main as _main
        return _main
    raise AttributeError(f"module '{__name__}' has no attribute '{name}'")
>>>>>>> 0421cf64

if sys.version_info < (3, 13):
    import warnings

    warnings.warn(
        f"CodeRabbit Comment Fetcher requires Python 3.13+, "
        f"but you're using Python {sys.version_info.major}.{sys.version_info.minor}. "
        f"Some features may not work correctly.",
        RuntimeWarning,
        stacklevel=2,
    )<|MERGE_RESOLUTION|>--- conflicted
+++ resolved
@@ -30,14 +30,10 @@
 """
 
 import importlib.metadata
-<<<<<<< HEAD
-from typing import Any, Dict
-=======
 from typing import Dict, Any, TYPE_CHECKING
 
 if TYPE_CHECKING:
     from .cli.main import main
->>>>>>> 0421cf64
 
 try:
     __version__ = importlib.metadata.version("coderabbit-comment-fetcher")
@@ -94,8 +90,8 @@
     Returns:
         Dictionary containing version details
     """
+    import sys
     import platform
-    import sys
 
     return {
         "version": __version__,
@@ -137,28 +133,23 @@
     "supported_output_formats": ["markdown", "json", "plain"],
 }
 
-# Version check
-import sys  # noqa: E402
-
-from .comment_analyzer import CommentAnalyzer  # noqa: E402
-from .exceptions import CodeRabbitFetcherError  # noqa: E402
-from .github_client import GitHubClient  # noqa: E402
-
 # Export key components for programmatic usage
-<<<<<<< HEAD
-from .orchestrator import CodeRabbitOrchestrator, ExecutionConfig  # noqa: E402
-=======
 from .orchestrator import CodeRabbitOrchestrator, ExecutionConfig
 from .github_client import GitHubClient
 from .comment_analyzer import CommentAnalyzer
+
 
 # Lazily expose CLI entry to avoid import-time side effects.
 def __getattr__(name: str):
     if name == "main":
         from .cli.main import main as _main
+
         return _main
     raise AttributeError(f"module '{__name__}' has no attribute '{name}'")
->>>>>>> 0421cf64
+
+
+# Version check
+import sys
 
 if sys.version_info < (3, 13):
     import warnings
