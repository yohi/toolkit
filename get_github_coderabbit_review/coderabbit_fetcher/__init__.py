"""
CodeRabbit Comment Fetcher

A Python tool for fetching and formatting CodeRabbit comments from GitHub pull requests.
Provides AI-optimized output formatting and integrates with GitHub CLI for authentication.
"""

__version__ = "1.0.0"
__author__ = "CodeRabbit Fetcher Team"
__email__ = "support@coderabbit-fetcher.dev"

<<<<<<< HEAD
from .cli.main import main
=======
>>>>>>> 752687cc
from .exceptions import CodeRabbitFetcherError
from .models import AnalyzedComments, SummaryComment, ReviewComment

__all__ = [
    "main",
    "CodeRabbitFetcherError",
    "AnalyzedComments",
    "SummaryComment", 
    "ReviewComment",
]

# Lazily expose CLI entry to avoid import-time side effects.
def __getattr__(name: str):
    if name == "main":
        from .cli.main import main as _main
        return _main
    raise AttributeError(f"module '{__name__}' has no attribute '{name}'")<|MERGE_RESOLUTION|>--- conflicted
+++ resolved
@@ -9,10 +9,7 @@
 __author__ = "CodeRabbit Fetcher Team"
 __email__ = "support@coderabbit-fetcher.dev"
 
-<<<<<<< HEAD
 from .cli.main import main
-=======
->>>>>>> 752687cc
 from .exceptions import CodeRabbitFetcherError
 from .models import AnalyzedComments, SummaryComment, ReviewComment
 
