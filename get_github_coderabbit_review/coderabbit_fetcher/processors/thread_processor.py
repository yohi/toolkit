--- conflicted
+++ resolved
@@ -39,17 +39,8 @@
             raise CommentParsingError("Empty thread provided")
         
         try:
-<<<<<<< HEAD
-            if not thread_comments:
-                raise CommentParsingError("Empty thread provided")
-
             # Sort comments chronologically
             sorted_comments = self._sort_comments_chronologically(thread_comments)
-
-=======
-            # Sort comments chronologically
-            sorted_comments = self._sort_comments_chronologically(thread_comments)
->>>>>>> 0344276f
             # Extract thread metadata
             root_comment = sorted_comments[0]
             if not root_comment.get("id"):
@@ -75,13 +66,10 @@
 
             # Generate AI-friendly structured format
             ai_summary = self._generate_ai_summary(sorted_comments, context_summary)
-<<<<<<< HEAD
-=======
-            
+
             # Prepare data for new ThreadContext structure
             replies = sorted_comments[1:] if len(sorted_comments) > 1 else []
             resolution_status = ResolutionStatus.RESOLVED if is_resolved else ResolutionStatus.UNRESOLVED
->>>>>>> 0344276f
 
             return ThreadContext(
                 thread_id=thread_id,
@@ -93,13 +81,7 @@
             )
 
         except Exception as e:
-<<<<<<< HEAD
-            raise CommentParsingError(f"Failed to process thread: {str(e)}") from e
-
-=======
             raise CommentParsingError(f"Failed to process thread: {e!s}") from e
-    
->>>>>>> 0344276f
     def build_thread_context(self, comments: List[Dict[str, Any]]) -> List[ThreadContext]:
         """Build thread contexts from a list of comments by grouping them into threads.
 
@@ -109,32 +91,14 @@
         Returns:
             List of ThreadContext objects, one for each thread
         """
-<<<<<<< HEAD
-        # Group comments into threads
-        threads = self._group_comments_into_threads(comments)
-
-        # Process each thread
-        thread_contexts = []
-        for thread_comments in threads:
-            if thread_comments:  # Only process non-empty threads
-                try:
-                    context = self.process_thread(thread_comments)
-                    thread_contexts.append(context)
-                except CommentParsingError:
-                    # Skip problematic threads but continue processing others
-                    continue
-
-        return thread_contexts
-
-=======
         # Check for empty comments before processing
         if not comments:
             raise CommentParsingError("Empty comments list provided")
-            
+
         try:
             # Group comments into threads
             threads = self._group_comments_into_threads(comments)
-            
+
             # Process each thread
             thread_contexts = []
             for thread_comments in threads:
@@ -145,12 +109,10 @@
                     except CommentParsingError:
                         # Skip problematic threads but continue processing others
                         continue
-            
+
             return thread_contexts
         except Exception as e:
             raise CommentParsingError(f"Failed to build thread contexts: {e!s}") from e
-    
->>>>>>> 0344276f
     def _sort_comments_chronologically(self, comments: List[Dict[str, Any]]) -> List[Dict[str, Any]]:
         """Sort comments in chronological order.
 
@@ -180,10 +142,6 @@
             comments,
             key=lambda c: parse_datetime(c.get("created_at", ""))
         )
-<<<<<<< HEAD
-
-=======
->>>>>>> 0344276f
     def _group_comments_into_threads(self, comments: List[Dict[str, Any]]) -> List[List[Dict[str, Any]]]:
         """Group comments into threads based on reply relationships.
 
@@ -422,14 +380,9 @@
             c for c in comments
             if c.get("user", {}).get("login") == self.coderabbit_author
         ]
-<<<<<<< HEAD
-
-=======
-        
+
         # Use existing method for participant analysis
         participants = self._analyze_participants(comments)
-        
->>>>>>> 0344276f
         # Structure following Claude 4 best practices
         ai_summary_parts = []
 
@@ -440,15 +393,10 @@
         ai_summary_parts.append(f"- **Participants**: {len(participants)}")
         ai_summary_parts.append(f"- **Total Comments**: {len(comments)}")
         ai_summary_parts.append(f"- **CodeRabbit Comments**: {len(coderabbit_comments)}")
-<<<<<<< HEAD
-
-=======
-        
+
         # Include the provided context summary
         if context_summary:
             ai_summary_parts.append(f"- **Summary**: {context_summary}")
-        
->>>>>>> 0344276f
         # 2. Resolution Status (clear outcome)
         resolution_status = "✅ Resolved" if self._determine_resolution_status(comments) else "⏳ Open"
         ai_summary_parts.append(f"- **Status**: {resolution_status}")
