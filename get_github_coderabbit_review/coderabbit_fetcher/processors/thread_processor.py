"""Thread processing and context analysis for CodeRabbit comments."""

import re
from collections import defaultdict
from datetime import datetime, timezone
from typing import Any, Dict, List

from ..exceptions import CommentParsingError
from ..models import ThreadContext


class ThreadProcessor:
    """Processes comment threads to analyze structure and generate contextual summaries."""

    def __init__(self, resolved_marker: str = "🔒 CODERABBIT_RESOLVED 🔒"):
        """Initialize the thread processor.

        Args:
            resolved_marker: Marker text indicating a resolved comment thread
        """
        self.resolved_marker = resolved_marker
        self.coderabbit_author = "coderabbitai[bot]"

    def process_thread(self, thread_comments: List[Dict[str, Any]]) -> ThreadContext:
        """Process a comment thread to generate contextual information.

        Args:
            thread_comments: List of comments in chronological order

        Returns:
            ThreadContext object with analyzed thread information

        Raises:
            CommentParsingError: If thread cannot be processed
        """
        if not thread_comments:
            # Return early for empty thread - this is a normal case
            return ThreadContext(
                thread_id="empty",
                main_comment={"id": "empty", "body": "Empty thread", "user": {"login": "system"}},
                replies=[],
                resolution_status="unresolved",
                chronological_order=[],
                contextual_summary="Empty thread"
            )

        try:

            # Sort comments chronologically
            sorted_comments = self._sort_comments_chronologically(thread_comments)

            # Extract thread metadata
            root_comment = sorted_comments[0]
            thread_id = str(root_comment.get("id", "unknown"))

            # Determine resolution status
            is_resolved = self._determine_resolution_status(sorted_comments)

            # Generate contextual summary
            context_summary = self._generate_context_summary(sorted_comments)

<<<<<<< HEAD
            # Extract CodeRabbit comments only
            coderabbit_comments = [
                c
                for c in sorted_comments
                if c.get("user", {}).get("login") == self.coderabbit_author
            ]
=======
            # Extract replies (all comments except the root comment)
            replies = sorted_comments[1:] if len(sorted_comments) > 1 else []
>>>>>>> 0421cf64

            # Determine resolution status
            resolution_status = "resolved" if is_resolved else "unresolved"

            return ThreadContext(
                thread_id=thread_id,
<<<<<<< HEAD
                root_comment_id=str(root_comment.get("id", "")),
                file_context=file_context,
                line_context=line_context,
                participants=participants,
                comment_count=len(sorted_comments),
                coderabbit_comment_count=len(coderabbit_comments),
                is_resolved=is_resolved,
                context_summary=context_summary,
                ai_summary=ai_summary,
                chronological_comments=sorted_comments,
=======
                main_comment=root_comment,
                replies=replies,
                resolution_status=resolution_status,
                chronological_order=sorted_comments,
                contextual_summary=context_summary
>>>>>>> 0421cf64
            )

        except Exception as e:
            raise CommentParsingError(f"Failed to process thread: {str(e)}") from e

    def build_thread_context(self, comments: List[Dict[str, Any]]) -> List[ThreadContext]:
        """Build thread contexts from a list of comments by grouping them into threads.

        Args:
            comments: List of all comments

        Returns:
            List of ThreadContext objects, one for each thread
        """
        if not comments:
            return []

        try:
            # Group comments into threads
            threads = self._group_comments_into_threads(comments)

            # Process each thread
            thread_contexts = []
            for thread_comments in threads:
                if thread_comments:  # Only process non-empty threads
                    try:
                        context = self.process_thread(thread_comments)
                        thread_contexts.append(context)
                    except CommentParsingError:
                        # Skip problematic threads but continue processing others
                        continue

        except Exception as e:
            raise CommentParsingError from e
        else:
            return thread_contexts

    def _sort_comments_chronologically(
        self, comments: List[Dict[str, Any]]
    ) -> List[Dict[str, Any]]:
        """Sort comments in chronological order.

        Args:
            comments: List of comments to sort

        Returns:
            Comments sorted by creation time
        """

        def parse_datetime(dt_string: str) -> datetime:
            """Parse datetime string with fallback handling."""
            try:
                # Try parsing ISO format with Z suffix
                if dt_string.endswith("Z"):
                    return datetime.fromisoformat(dt_string[:-1] + "+00:00")
                else:
                    return datetime.fromisoformat(dt_string)
            except (ValueError, TypeError):
                # Fallback to current time if parsing fails
                return datetime.now(timezone.utc)

        return sorted(comments, key=lambda c: parse_datetime(c.get("created_at", "")))

    def _group_comments_into_threads(
        self, comments: List[Dict[str, Any]]
    ) -> List[List[Dict[str, Any]]]:
        """Group comments into threads based on reply relationships.

        Args:
            comments: List of all comments

        Returns:
            List of comment threads
        """
        # Create mapping of comment ID to comment
        comment_map = {str(c.get("id", "")): c for c in comments if c.get("id")}

        # Group comments by thread
        threads = defaultdict(list)
        root_comments = []

        for comment in comments:
            comment_id = str(comment.get("id", ""))
            reply_to_id = comment.get("in_reply_to_id")

            if reply_to_id is None:
                # This is a root comment
                root_comments.append(comment)
                threads[comment_id].append(comment)
            else:
                # This is a reply - find the root comment
                root_id = self._find_thread_root(str(reply_to_id), comment_map)
                threads[root_id].append(comment)

        # Convert to list of thread lists
        return [thread for thread in threads.values() if thread]

    def _find_thread_root(self, comment_id: str, comment_map: Dict[str, Dict[str, Any]]) -> str:
        """Find the root comment ID for a given comment.

        Args:
            comment_id: ID of the comment to find root for
            comment_map: Mapping of comment IDs to comments

        Returns:
            Root comment ID
        """
        visited = set()
        current_id = comment_id

        while current_id and current_id not in visited:
            visited.add(current_id)

            if current_id not in comment_map:
                break

            comment = comment_map[current_id]
            reply_to_id = comment.get("in_reply_to_id")

            if reply_to_id is None:
                # Found root comment
                return current_id
            else:
                current_id = str(reply_to_id)

        # If we couldn't find root or hit a cycle, return the original ID
        return comment_id

    def _extract_line_context(self, comment: Dict[str, Any]) -> str:
        """Extract line context from a comment.

        Args:
            comment: Comment to extract line context from

        Returns:
            Line context string
        """
        line = comment.get("line")
        start_line = comment.get("start_line")

        if line is not None:
            return str(line)
        elif start_line is not None:
            end_line = comment.get("end_line", start_line)
            if end_line != start_line:
                return f"{start_line}-{end_line}"
            else:
                return str(start_line)
        else:
            return ""

    def _analyze_participants(self, comments: List[Dict[str, Any]]) -> List[str]:
        """Analyze thread participants.

        Args:
            comments: List of comments in the thread

        Returns:
            List of unique participant usernames
        """
        participants = set()

        for comment in comments:
            user = comment.get("user", {})
            username = user.get("login", "unknown")
            participants.add(username)

        return sorted(participants)

    def _determine_resolution_status(self, comments: List[Dict[str, Any]]) -> bool:
        """Determine if a thread is resolved based on resolved markers.

        Args:
            comments: List of comments in chronological order

        Returns:
            True if thread is resolved
        """
        # Check the last few comments for resolved markers
        for comment in reversed(comments[-3:]):  # Check last 3 comments
            body = comment.get("body", "")
            user = comment.get("user", {})

            # Only consider CodeRabbit comments for resolution status
            if user.get("login") == self.coderabbit_author:
                if self.resolved_marker in body:
                    return True

                # Also check for other resolution indicators
                resolution_patterns = [
                    r"\[CR_RESOLUTION_CONFIRMED[^\]]*\]",
                    r"✅.*resolved",
                    r"resolved.*✅",
                    r"issue.*fixed",
                    r"implemented.*suggestion",
                ]

                for pattern in resolution_patterns:
                    if re.search(pattern, body, re.IGNORECASE):
                        return True

        return False

    def _generate_context_summary(self, comments: List[Dict[str, Any]]) -> str:
        """Generate a contextual summary of the thread.

        Args:
            comments: List of comments in chronological order

        Returns:
            Contextual summary string
        """
        if not comments:
            return "Empty thread"

        root_comment = comments[0]
        user_count = len(set((c.get("user", {}) or {}).get("login") or "unknown" for c in comments))
        coderabbit_count = sum(
            1 for c in comments if c.get("user", {}).get("login") == self.coderabbit_author
        )

        # Extract key topics from CodeRabbit comments
        topics = self._extract_topics_from_coderabbit_comments(comments)

        summary_parts = []

        # Basic thread info
        if len(comments) == 1:
            summary_parts.append("Single comment thread")
        else:
            summary_parts.append(
                f"Thread with {len(comments)} comments from {user_count} participants"
            )

        # CodeRabbit involvement
        if coderabbit_count > 0:
            summary_parts.append(f"CodeRabbit provided {coderabbit_count} comments")

        # File context
        file_path = root_comment.get("path")
        if file_path:
            summary_parts.append(f"Related to {file_path}")

        # Topics
        if topics:
            summary_parts.append(f"Topics: {', '.join(topics[:3])}")  # Top 3 topics

        return ". ".join(summary_parts) + "."

    def _extract_topics_from_coderabbit_comments(self, comments: List[Dict[str, Any]]) -> List[str]:
        """Extract key topics from CodeRabbit comments.

        Args:
            comments: List of comments

        Returns:
            List of topics found
        """
        topics = set()

        # Common patterns that indicate topics
        topic_patterns = [
            (r"security", "security"),
            (r"performance", "performance"),
            (r"refactor", "refactoring"),
            (r"test", "testing"),
            (r"documentation", "documentation"),
            (r"error handling", "error handling"),
            (r"validation", "validation"),
            (r"async|await", "async programming"),
            (r"database", "database"),
            (r"api", "API"),
            (r"ui|user interface", "UI"),
            (r"style|formatting", "code style"),
        ]

        for comment in comments:
            if comment.get("user", {}).get("login") == self.coderabbit_author:
                body = comment.get("body", "").lower()

                for pattern, topic in topic_patterns:
                    if re.search(pattern, body):
                        topics.add(topic)

        return sorted(topics)

    def _generate_ai_summary(self, comments: List[Dict[str, Any]], context_summary: str) -> str:
        """Generate AI-friendly structured summary following Claude 4 best practices.

        Args:
            comments: List of comments in chronological order
            context_summary: Basic context summary

        Returns:
            AI-optimized summary string
        """
        if not comments:
            return "No comments in thread"

        root_comment = comments[0]
        coderabbit_comments = [
            c for c in comments if c.get("user", {}).get("login") == self.coderabbit_author
        ]

        # Structure following Claude 4 best practices
        ai_summary_parts = []

        # 1. Context (clear and specific)
        ai_summary_parts.append("## Thread Context")
        ai_summary_parts.append(f"- **File**: {root_comment.get('path', 'Unknown')}")
<<<<<<< HEAD
        ai_summary_parts.append(
            f"- **Line**: {self._extract_line_context(root_comment) or 'Unknown'}"
        )
        ai_summary_parts.append(
            f"- **Participants**: {len(set(c.get('user', {}).get('login') for c in comments))}"
        )
=======
        ai_summary_parts.append(f"- **Line**: {self._extract_line_context(root_comment) or 'Unknown'}")
        ai_summary_parts.append(f"- **Participants**: {len(set(((c.get('user', {}) or {}).get('login') or 'unknown') for c in comments))}")
>>>>>>> 0421cf64
        ai_summary_parts.append(f"- **Total Comments**: {len(comments)}")
        ai_summary_parts.append(f"- **CodeRabbit Comments**: {len(coderabbit_comments)}")

        # 2. Resolution Status (clear outcome)
        resolution_status = (
            "✅ Resolved" if self._determine_resolution_status(comments) else "⏳ Open"
        )
        ai_summary_parts.append(f"- **Status**: {resolution_status}")

        # 3. Key Issues/Topics (actionable information)
        if coderabbit_comments:
            ai_summary_parts.append("\n## CodeRabbit Analysis")

            for i, comment in enumerate(coderabbit_comments[:3], 1):  # Limit to first 3
                body = comment.get("body", "")

                # Extract first meaningful line as summary
                lines = body.split("\n")
                summary_line = None

                for line in lines:
                    clean_line = line.strip()
                    if (
                        clean_line
                        and not clean_line.startswith("_")
                        and not clean_line.startswith("<")
                        and not clean_line.startswith("```")
                        and len(clean_line) > 10
                    ):
                        summary_line = clean_line[:200]
                        break

                if summary_line:
                    ai_summary_parts.append(f"{i}. {summary_line}")

        # 4. Action Items (if any)
        action_items = self._extract_action_items_from_thread(comments)
        if action_items:
            ai_summary_parts.append("\n## Action Items")
            for item in action_items[:3]:  # Limit to 3 most important
                ai_summary_parts.append(f"- {item}")

        return "\n".join(ai_summary_parts)

    def _extract_action_items_from_thread(self, comments: List[Dict[str, Any]]) -> List[str]:
        """Extract action items from thread comments.

        Args:
            comments: List of comments

        Returns:
            List of action items
        """
        action_items = []

        action_patterns = [
            r"should\s+([^.]+)",
            r"need\s+to\s+([^.]+)",
            r"consider\s+([^.]+)",
            r"recommend\s+([^.]+)",
            r"suggest\s+([^.]+)",
        ]

        for comment in comments:
            if comment.get("user", {}).get("login") == self.coderabbit_author:
                body = comment.get("body", "")

                for pattern in action_patterns:
                    matches = re.finditer(pattern, body, re.IGNORECASE)
                    for match in matches:
                        action = match.group(1).strip()
                        if len(action) > 10 and len(action) < 100:  # Reasonable length
                            action_items.append(action)

        # Remove duplicates while preserving order
        seen = set()
        unique_items = []
        for item in action_items:
            if item.lower() not in seen:
                seen.add(item.lower())
                unique_items.append(item)

        return unique_items[:5]  # Return top 5 action items

    def analyze_thread_complexity(self, thread_context: ThreadContext) -> Dict[str, Any]:
        """Analyze the complexity of a thread for prioritization.

        Args:
            thread_context: Thread context to analyze

        Returns:
            Dictionary with complexity metrics
        """
        complexity = {"score": 0, "factors": [], "priority": "low"}

        # Factor 1: Number of participants
        if len(thread_context.participants) > 2:
            complexity["score"] += 2
            complexity["factors"].append("multiple participants")

        # Factor 2: Number of comments
        if thread_context.comment_count > 5:
            complexity["score"] += 2
            complexity["factors"].append("long discussion")

        # Factor 3: CodeRabbit involvement
        if thread_context.coderabbit_comment_count > 1:
            complexity["score"] += 1
            complexity["factors"].append("multiple CodeRabbit comments")

        # Factor 4: Unresolved status
        if not thread_context.is_resolved:
            complexity["score"] += 3
            complexity["factors"].append("unresolved")

        # Factor 5: File type importance (heuristic)
<<<<<<< HEAD
        file_context = thread_context.file_context.lower()
        if any(ext in file_context for ext in [".py", ".js", ".ts", ".java", ".cpp"]):
=======
        file_context = (thread_context.file_context or "").lower()
        if any(ext in file_context for ext in ['.py', '.js', '.ts', '.java', '.cpp']):
>>>>>>> 0421cf64
            complexity["score"] += 1
            complexity["factors"].append("source code file")

        # Determine priority
        if complexity["score"] >= 6:
            complexity["priority"] = "high"
        elif complexity["score"] >= 3:
            complexity["priority"] = "medium"
        else:
            complexity["priority"] = "low"

        return complexity<|MERGE_RESOLUTION|>--- conflicted
+++ resolved
@@ -1,12 +1,12 @@
 """Thread processing and context analysis for CodeRabbit comments."""
 
 import re
+from typing import List, Dict, Any, Optional, Tuple
+from datetime import datetime, timezone
 from collections import defaultdict
-from datetime import datetime, timezone
-from typing import Any, Dict, List
-
+
+from ..models import ThreadContext
 from ..exceptions import CommentParsingError
-from ..models import ThreadContext
 
 
 class ThreadProcessor:
@@ -41,7 +41,7 @@
                 replies=[],
                 resolution_status="unresolved",
                 chronological_order=[],
-                contextual_summary="Empty thread"
+                contextual_summary="Empty thread",
             )
 
         try:
@@ -59,41 +59,19 @@
             # Generate contextual summary
             context_summary = self._generate_context_summary(sorted_comments)
 
-<<<<<<< HEAD
-            # Extract CodeRabbit comments only
-            coderabbit_comments = [
-                c
-                for c in sorted_comments
-                if c.get("user", {}).get("login") == self.coderabbit_author
-            ]
-=======
             # Extract replies (all comments except the root comment)
             replies = sorted_comments[1:] if len(sorted_comments) > 1 else []
->>>>>>> 0421cf64
 
             # Determine resolution status
             resolution_status = "resolved" if is_resolved else "unresolved"
 
             return ThreadContext(
                 thread_id=thread_id,
-<<<<<<< HEAD
-                root_comment_id=str(root_comment.get("id", "")),
-                file_context=file_context,
-                line_context=line_context,
-                participants=participants,
-                comment_count=len(sorted_comments),
-                coderabbit_comment_count=len(coderabbit_comments),
-                is_resolved=is_resolved,
-                context_summary=context_summary,
-                ai_summary=ai_summary,
-                chronological_comments=sorted_comments,
-=======
                 main_comment=root_comment,
                 replies=replies,
                 resolution_status=resolution_status,
                 chronological_order=sorted_comments,
-                contextual_summary=context_summary
->>>>>>> 0421cf64
+                contextual_summary=context_summary,
             )
 
         except Exception as e:
@@ -261,7 +239,7 @@
             username = user.get("login", "unknown")
             participants.add(username)
 
-        return sorted(participants)
+        return sorted(list(participants))
 
     def _determine_resolution_status(self, comments: List[Dict[str, Any]]) -> bool:
         """Determine if a thread is resolved based on resolved markers.
@@ -378,7 +356,7 @@
                     if re.search(pattern, body):
                         topics.add(topic)
 
-        return sorted(topics)
+        return sorted(list(topics))
 
     def _generate_ai_summary(self, comments: List[Dict[str, Any]], context_summary: str) -> str:
         """Generate AI-friendly structured summary following Claude 4 best practices.
@@ -404,17 +382,12 @@
         # 1. Context (clear and specific)
         ai_summary_parts.append("## Thread Context")
         ai_summary_parts.append(f"- **File**: {root_comment.get('path', 'Unknown')}")
-<<<<<<< HEAD
         ai_summary_parts.append(
             f"- **Line**: {self._extract_line_context(root_comment) or 'Unknown'}"
         )
         ai_summary_parts.append(
-            f"- **Participants**: {len(set(c.get('user', {}).get('login') for c in comments))}"
+            f"- **Participants**: {len(set(((c.get('user', {}) or {}).get('login') or 'unknown') for c in comments))}"
         )
-=======
-        ai_summary_parts.append(f"- **Line**: {self._extract_line_context(root_comment) or 'Unknown'}")
-        ai_summary_parts.append(f"- **Participants**: {len(set(((c.get('user', {}) or {}).get('login') or 'unknown') for c in comments))}")
->>>>>>> 0421cf64
         ai_summary_parts.append(f"- **Total Comments**: {len(comments)}")
         ai_summary_parts.append(f"- **CodeRabbit Comments**: {len(coderabbit_comments)}")
 
@@ -531,13 +504,8 @@
             complexity["factors"].append("unresolved")
 
         # Factor 5: File type importance (heuristic)
-<<<<<<< HEAD
-        file_context = thread_context.file_context.lower()
+        file_context = (thread_context.file_context or "").lower()
         if any(ext in file_context for ext in [".py", ".js", ".ts", ".java", ".cpp"]):
-=======
-        file_context = (thread_context.file_context or "").lower()
-        if any(ext in file_context for ext in ['.py', '.js', '.ts', '.java', '.cpp']):
->>>>>>> 0421cf64
             complexity["score"] += 1
             complexity["factors"].append("source code file")
 
