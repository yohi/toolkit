--- conflicted
+++ resolved
@@ -1,437 +1,86 @@
 """Review comment processor for extracting actionable comments and specialized sections."""
 
-from __future__ import annotations
-
-import logging
 import re
-from typing import Any, Dict, List, Optional
-
+from typing import List, Dict, Any, Optional
+
+from ..models import ActionableComment, AIAgentPrompt
+from ..models.review_comment import ReviewComment, NitpickComment, OutsideDiffComment
 from ..exceptions import CommentParsingError
-from ..models.actionable_comment import ActionableComment
-from ..models.ai_agent_prompt import AIAgentPrompt
-from ..models.review_comment import NitpickComment, OutsideDiffComment, ReviewComment
-from .comment_parser import CommentParser
-from .content_analyzer import ContentAnalyzer
-from .output_formatter import OutputFormatter
-
-logger = logging.getLogger(__name__)
 
 
 class ReviewProcessor:
-<<<<<<< HEAD
-    """Processes CodeRabbit review comments to extract actionable items and specialized sections.
-
-    This refactored version delegates responsibilities to specialized components:
-    - CommentParser: Handles parsing and extraction
-    - ContentAnalyzer: Analyzes content patterns and complexity
-    - OutputFormatter: Formats output for different use cases
-    """
-
-    def __init__(self) -> None:
-        """Initialize the review processor with specialized components."""
-        self.parser = CommentParser()
-        self.analyzer = ContentAnalyzer()
-        self.formatter = OutputFormatter()
-
-=======
     """Processes CodeRabbit review comments to extract actionable items and specialized sections."""
-    
+
     def __init__(self):
         """Initialize the review processor."""
         self.nitpick_patterns = [
             r"🧹 Nitpick comments?",
             r"Nitpick comments?",
             r"Minor suggestions?",
-            r"Style suggestions?"
-        ]
-        
+            r"Style suggestions?",
+        ]
+
         self.outside_diff_patterns = [
             r"⚠️ Outside diff range comments?",
             r"Outside diff range comments?",
             r"Comments? outside the diff",
-            r"Outside.*diff.*range"
-        ]
-        
+            r"Outside.*diff.*range",
+        ]
+
         self.ai_agent_patterns = [
             r"🤖 Prompt for AI Agents",
             r"Prompt for AI Agents",
             r"AI Agent Prompt",
-            r"For AI Agents"
-        ]
-    
->>>>>>> 0421cf64
+            r"For AI Agents",
+        ]
+
     def process_review_comment(self, comment: Dict[str, Any]) -> ReviewComment:
         """Process a CodeRabbit review comment.
-        
+
         Args:
             comment: Raw comment data from GitHub API
-            
+
         Returns:
             ReviewComment object with extracted information
-            
+
         Raises:
             CommentParsingError: If comment cannot be processed
         """
         try:
             body = comment.get("body", "")
-            
+
             # Extract actionable comments count from the comment
             actionable_count = self._extract_actionable_count(body)
-<<<<<<< HEAD
-
-            # Delegate extraction to specialized parser
-            actionable_comments = self.parser.extract_actionable_comments(body)
-            nitpick_comments = self.parser.extract_nitpick_comments(body)
-            outside_diff_comments = self.parser.extract_outside_diff_comments(body)
-            ai_agent_prompts = self.parser.extract_ai_agent_prompts(body)
-
-            # Use existing extractor for additional comments
-            additional_comments = self.extract_additional_comments(body)
-
-            logger.debug(
-                f"Creating ReviewComment with {len(nitpick_comments)} nitpick comments and {len(additional_comments)} additional comments"
-            )
-
-=======
-            
+
             # Extract different types of comments
             actionable_comments = self.extract_actionable_comments(body)
             nitpick_comments = self.extract_nitpick_comments(body)
             outside_diff_comments = self.extract_outside_diff_comments(body)
             ai_agent_prompts = self.extract_ai_agent_prompts(body)
-            
->>>>>>> 0421cf64
+
             return ReviewComment(
                 actionable_count=actionable_count,
                 actionable_comments=actionable_comments,
                 nitpick_comments=nitpick_comments,
                 outside_diff_comments=outside_diff_comments,
-                additional_comments=additional_comments,
                 ai_agent_prompts=ai_agent_prompts,
                 raw_content=body,
             )
-            
+
         except Exception as e:
             raise CommentParsingError(f"Failed to process review comment: {str(e)}") from e
-    
+
     def extract_actionable_comments(self, content: str) -> List[ActionableComment]:
         """Extract actionable comments from review content.
-<<<<<<< HEAD
-
-        This method handles the structured HTML review body format used by CodeRabbit,
-        where actionable comments are embedded within <details> sections.
-
-=======
-        
->>>>>>> 0421cf64
+
         Args:
             content: Review comment body
-            
+
         Returns:
             List of ActionableComment objects
         """
-        actionable_comments: list[ActionableComment] = []
-        logger.debug(f"extract_actionable_comments called with content length: {len(content)}")
-        logger.debug(f"Content preview: {content[:200]}...")
-
-        # Extract actionable count from the header
-        actionable_count_match = re.search(r"\*\*Actionable comments posted:\s*(\d+)\*\*", content)
-        if not actionable_count_match:
-            logger.debug("No 'Actionable comments posted' found in content")
-            return actionable_comments
-
-        expected_count = int(actionable_count_match.group(1))
-        logger.debug(f"Found actionable count: {expected_count}")
-
-        # Parse all details sections to find actionable comments
-        actionable_comments = self._parse_details_sections_for_actionables(content)
-
-        logger.debug(
-            f"Extracted {len(actionable_comments)} actionable comments from details sections"
-        )
-
-        return actionable_comments[:expected_count]
-
-    def _parse_details_sections_for_actionables(self, content: str) -> List[ActionableComment]:
-        """Parse HTML details sections to extract actionable comments.
-
-        This handles the CodeRabbit review body format with nested <details> sections.
-        Each actionable comment is in a file-specific section with its own diff.
-        """
         actionable_comments = []
-<<<<<<< HEAD
-        import re
-
-        # Find all details sections
-        details_pattern = (
-            r"<details>\s*<summary>([^<]+)</summary>\s*<blockquote>(.*?)</blockquote>\s*</details>"
-        )
-        details_matches = re.findall(details_pattern, content, re.DOTALL)
-
-        logger.debug(f"Found {len(details_matches)} details sections")
-
-        for summary, section_content in details_matches:
-            summary = summary.strip()
-
-            # Skip sections that are clearly not actionable
-            if any(
-                skip_marker in summary.lower()
-                for skip_marker in ["nitpick", "additional comments", "review details"]
-            ):
-                continue
-
-            # Parse individual file entries within this section
-            file_comments = self._parse_file_comments_from_section(section_content, summary)
-            actionable_comments.extend(file_comments)
-
-        return actionable_comments
-
-    def _parse_file_comments_from_section(
-        self, section_content: str, summary_context: str
-    ) -> List[ActionableComment]:
-        """Parse individual file comments from a details section."""
-        comments = []
-        import re
-
-        # Pattern to match individual file comments within the section
-        file_comment_pattern = (
-            r"<details>\s*<summary>([^<]+)</summary>\s*<blockquote>(.*?)</blockquote>\s*</details>"
-        )
-        file_matches = re.findall(file_comment_pattern, section_content, re.DOTALL)
-
-        # If no nested details, treat the entire section as one comment
-        if not file_matches:
-            file_matches = [(summary_context, section_content)]
-
-        for file_summary, file_content in file_matches:
-            comment = self._create_actionable_comment_from_content(file_summary, file_content)
-            if comment:
-                comments.append(comment)
-
-        return comments
-
-    def _create_actionable_comment_from_content(
-        self, file_summary: str, content: str
-    ) -> Optional[ActionableComment]:
-        """Create an ActionableComment from parsed content."""
-        try:
-            import re
-
-            from ..models.actionable_comment import ActionableComment
-
-            # Extract file path and line range from summary
-            # Format: "filename (count)" or "filename.ext around lines X-Y"
-            file_path_match = re.search(
-                r"([^(]+?)(?:\s*\([^)]*\))?(?:\s+around\s+lines?\s+[\d-]+)?$", file_summary.strip()
-            )
-            if file_path_match:
-                file_path = file_path_match.group(1).strip()
-            else:
-                file_path = "Unknown"
-
-            # Extract line range from content (backtick format)
-            line_range_match = re.search(r"`([\d\-–,\s]+)`", content)
-            if line_range_match:
-                line_range = line_range_match.group(1)
-            else:
-                line_range = "unknown"
-
-            # Extract title (bold text)
-            title_match = re.search(r"\*\*([^*]+)\*\*", content)
-            if title_match:
-                title = title_match.group(1)
-            else:
-                title = "Actionable Issue"
-
-            # Extract description (text before first diff or AI prompt)
-            description_match = re.search(
-                r"\*\*[^*]+\*\*(.*?)(?:```diff|🤖 Prompt for AI Agents|\Z)", content, re.DOTALL
-            )
-            if description_match:
-                description = description_match.group(1).strip()
-            else:
-                description = content[:200] + "..." if len(content) > 200 else content
-
-            # Extract diff
-            diff_match = re.search(r"```diff\n(.*?)\n```", content, re.DOTALL)
-            if diff_match:
-                proposed_diff = f"```diff\n{diff_match.group(1)}\n```"
-            else:
-                proposed_diff = ""
-
-            # Extract AI agent prompt
-            ai_prompt_match = re.search(
-                r"🤖 Prompt for AI Agents[^:]*:?\s*\n(.*?)(?:\n\n|\Z)", content, re.DOTALL
-            )
-            if ai_prompt_match:
-                # ai_agent_prompt = ai_prompt_match.group(1).strip()  # Not used currently
-                pass
-            else:
-                # ai_agent_prompt = ""  # Not used currently
-                pass
-
-            # Generate a unique comment ID based on content
-            import hashlib
-
-            comment_id = hashlib.md5(f"{file_path}:{line_range}:{title}".encode()).hexdigest()[:8]
-
-            return ActionableComment(
-                comment_id=comment_id,
-                file_path=file_path,
-                line_range=line_range,
-                issue_description=description,
-                raw_content=content,
-                proposed_diff=proposed_diff,
-            )
-
-        except Exception as e:
-            logger.debug(f"Failed to create actionable comment from content: {e}")
-            return None
-
-    def extract_actionable_from_inline_comment(
-        self, comment: Dict[str, Any]
-    ) -> Optional[ActionableComment]:
-        """Extract ActionableComment from an inline comment.
-
-        Args:
-            comment: Inline comment data from GitHub API
-
-        Returns:
-            ActionableComment object or None if not actionable
-        """
-        try:
-            comment_id = comment.get("id", "unknown")
-            body = comment.get("body", "")
-            path = comment.get("path", "Unknown")
-            line = comment.get("line", 0)
-            start_line = comment.get("start_line")
-            original_line = comment.get("original_line")
-            original_start_line = comment.get("original_start_line")
-
-            # Use start_line and line to create proper line range
-            line_range = self._create_line_range(
-                start_line, line, original_start_line, original_line
-            )
-
-            logger.debug(f"Processing inline comment {comment_id} for actionable extraction")
-            logger.debug(f"Path: {path}, Line: {line}")
-            logger.debug(f"Body preview: {body[:100]}...")
-
-            # Check if the comment is explicitly resolved first
-            resolved_markers = [
-                "✅ Addressed in commit",
-                "✅ Resolved",
-                "✅ Fixed in commit",
-                "✅ Done",
-            ]
-
-            has_resolved_marker = any(marker in body for marker in resolved_markers)
-            if has_resolved_marker:
-                logger.debug(f"Skipping explicitly resolved inline comment {comment_id}")
-                return None
-
-            # Simple and effective detection: Look for actionable indicators
-            actionable_indicators = [
-                "_⚠️ Potential issue_",
-                "_🛠️ Refactor suggestion_",
-                "_🚨 Critical issue_",
-                "_💡 Suggestion_",
-                "**CRITICAL**",
-                "**WARNING**",
-                "**IMPORTANT**",
-            ]
-
-            is_actionable = any(indicator in body for indicator in actionable_indicators)
-
-            if not is_actionable:
-                logger.debug(f"Comment {comment_id} is not actionable (no actionable indicators)")
-                return None
-
-            logger.debug(f"Comment {comment_id} is actionable")
-
-            # Extract title from the body
-            lines = body.split("\n")
-            title = ""
-            description = body
-
-            # Try to extract the title (usually after _⚠️ Potential issue_ etc.)
-            for i, line in enumerate(lines):
-                if line.startswith("**") and line.endswith("**") and len(line) > 4:
-                    title = line.strip("*").strip()
-                    # Rest of the content as description
-                    description = "\n".join(lines[i + 1 :]).strip()
-                    break
-                # Also check for titles that might be split across lines due to markdown formatting
-                if line.startswith("**") and not line.endswith("**"):
-                    # Look for the closing ** in subsequent lines
-                    for j in range(i + 1, min(i + 3, len(lines))):  # Check next 2 lines
-                        if lines[j].endswith("**"):
-                            title = (line + " " + " ".join(lines[i + 1 : j + 1])).strip("*").strip()
-                            description = "\n".join(lines[j + 1 :]).strip()
-                            break
-                    if title:  # Found a multi-line title
-                        break
-
-            if not title:
-                title = "Inline actionable comment"
-
-            logger.debug(f"Extracted title: '{title}'")
-            logger.debug(f"Description preview: '{description[:100]}...'")
-
-            # Determine priority based on indicators
-            priority = "medium"  # default - use lowercase for Pydantic enum
-            if "_🚨 Critical issue_" in body or "**CRITICAL**" in body:
-                priority = "high"
-            elif "_⚠️ Potential issue_" in body or "**WARNING**" in body:
-                priority = "medium"
-            else:
-                priority = "low"
-
-            # Determine comment type based on indicators
-            comment_type = "general"  # default
-            if "_🛠️ Refactor suggestion_" in body:
-                comment_type = "refactor_suggestion"
-            elif "_⚠️ Potential issue_" in body:
-                comment_type = "potential_issue"
-
-            logger.debug(
-                f"Creating ActionableComment with priority: {priority}, type: {comment_type}"
-            )
-
-            # Extract AI Agent prompt from inline comment
-            ai_agent_prompt = None
-            ai_prompts = self.extract_ai_agent_prompts(body)
-            if ai_prompts:
-                ai_agent_prompt = ai_prompts[0]  # Use the first AI Agent prompt
-
-            try:
-                actionable_comment = ActionableComment(
-                    comment_id=f"actionable_inline_{comment_id}",
-                    file_path=path,
-                    line_range=line_range,
-                    issue_description=title,
-                    comment_type=comment_type,
-                    priority=priority,
-                    ai_agent_prompt=ai_agent_prompt,
-                    raw_content=body,
-                )
-            except Exception as validation_error:
-                logger.debug(f"Pydantic validation error: {validation_error}")
-                logger.debug(
-                    f"title: '{title}', priority: '{priority}', path: '{path}', line: '{line}'"
-                )
-                raise
-
-            logger.debug(f"Created ActionableComment: {actionable_comment.comment_id}")
-            return actionable_comment
-
-        except Exception as e:
-            logger.debug(f"Error processing inline comment {comment.get('id')}: {e}")
-            return None
-
-    def extract_nitpick_comments(self, content: str) -> List:
-=======
-        
+
         # Look for sections that contain actionable items
         actionable_patterns = [
             r"### Actionable comments[^#]*?(?=\n#{1,3}|\\Z)",
@@ -439,822 +88,143 @@
             r"#### Actionable comments[^#]*?(?=\n#{1,4}|\\Z)",
             r"\*\*Actionable comments posted:\s*(\d+)\*\*.*?(?=\n#{1,3}|\\Z)",
         ]
-        
+
         for pattern in actionable_patterns:
             matches = re.finditer(pattern, content, re.DOTALL | re.IGNORECASE)
             for match in matches:
                 section = match.group(0)
                 items = self._parse_actionable_items(section)
                 actionable_comments.extend(items)
-        
+
         # If no specific actionable sections found, look for general issue patterns
         if not actionable_comments:
             items = self._parse_actionable_items(content)
             actionable_comments.extend(items)
-        
+
         return actionable_comments
-    
+
     def extract_nitpick_comments(self, content: str) -> List[NitpickComment]:
->>>>>>> 0421cf64
         """Extract nitpick comments from review content.
-        
+
         Args:
             content: Review comment body
-            
+
         Returns:
             List of NitpickComment objects
         """
-        nitpick_comments: list[NitpickComment] = []
-
-        # Extract the nitpick section using manual parsing to handle nested blockquotes
-        nitpick_start = content.find("<summary>🧹 Nitpick comments (")
-        if nitpick_start == -1:
-            logger.debug("No nitpick section found in content")
-            return nitpick_comments
-
-        # Extract the expected count
-        count_start = nitpick_start + len("<summary>🧹 Nitpick comments (")
-        count_end = content.find(")", count_start)
-        if count_end == -1:
-            logger.debug("Could not extract nitpick count")
-            return nitpick_comments
-
-        expected_count = int(content[count_start:count_end])
-        logger.debug(f"Found nitpick section with expected count: {expected_count}")
-
-        # Find the opening blockquote
-        blockquote_start = content.find("<blockquote>", nitpick_start)
-        if blockquote_start == -1:
-            logger.debug("Could not find nitpick blockquote")
-            return nitpick_comments
-
-        # Find the matching closing blockquote using manual counting
-        pos = blockquote_start + 12  # start after opening tag
-        open_count = 1
-        while pos < len(content) and open_count > 0:
-            if content[pos : pos + 12] == "<blockquote>":
-                open_count += 1
-                pos += 12
-            elif content[pos : pos + 13] == "</blockquote>":
-                open_count -= 1
-                pos += 13
-            else:
-                pos += 1
-
-        if open_count == 0:
-            section_content = content[blockquote_start + 12 : pos - 13]
-            logger.debug(f"Extracted nitpick section content: {len(section_content)} chars")
-
-            # Parse individual nitpick items using the same detailed parsing approach
-            items = self._parse_nitpick_items_from_details(section_content)
-            logger.debug(f"Parsed {len(items)} nitpick items from details")
-
-            # Limit to expected count
-            nitpick_comments = items[:expected_count]
-            logger.debug(f"Returning {len(nitpick_comments)} nitpick comments")
-        else:
-            logger.debug("Could not find matching closing blockquote for nitpick section")
-
-        # Note: Additional comments are now handled separately, not as nitpicks
-        # This ensures proper separation of comment categories
-
-        # Sort by expected order (variables.mk, setup.mk:543, setup.mk:599, help.mk, install.mk)
-        def nitpick_sort_key(comment):
-            file_path = getattr(comment, "file_path", "")
-            line_range = getattr(comment, "line_range", "")
-
-            # Define expected order based on expected_pr_38_ai_agent_prompt.md
-            if "variables.mk" in file_path:
-                return (1, file_path, line_range)
-            elif "setup.mk" in file_path:
-                if "543" in line_range:
-                    return (2, file_path, line_range)
-                elif "599" in line_range:
-                    return (3, file_path, line_range)
-                else:
-                    return (7, file_path, line_range)  # Other setup.mk comments go last
-            elif "help.mk" in file_path:
-                return (4, file_path, line_range)
-            elif "install.mk" in file_path:
-                return (5, file_path, line_range)
-            else:
-                return (6, file_path, line_range)
-
-        nitpick_comments.sort(key=nitpick_sort_key)
-
-        # Filter out unwanted comments that shouldn't be nitpicks
-        filtered_comments = []
-        for comment in nitpick_comments:
-            file_path = getattr(comment, "file_path", "")
-            line_range = getattr(comment, "line_range", "")
-            suggestion = getattr(comment, "suggestion", "")
-
-            # Exclude the mk/setup.mk:565-569 comment about echo messages
-            if (
-                "setup.mk" in file_path
-                and "565-569" in line_range
-                and ("完了メッセージ" in suggestion or "echo" in suggestion.lower())
-            ):
-                logger.debug(f"Filtering out unwanted comment: {file_path}:{line_range}")
-                continue
-
-            filtered_comments.append(comment)
-
-        return filtered_comments
-
-    def _parse_nitpick_items_from_details(self, section_content: str) -> List:
-        """Parse nitpick items from details section content with proper nested blockquote handling."""
         nitpick_comments = []
-<<<<<<< HEAD
-        import re
-
-        # Handle nested blockquote structure manually
-        nitpick_items = self._extract_nested_details_items(section_content)
-
-        for file_summary, file_content in nitpick_items:
-            try:
-                # Extract file path from summary
-                file_path_match = re.search(r"([^(]+?)(?:\s*\([^)]*\))?$", file_summary.strip())
-                if file_path_match:
-                    file_path = file_path_match.group(1).strip()
-                else:
-                    file_path = "Unknown"
-
-                # Check for multiple comments within a single details section
-                # Split by line range patterns to handle nested comments
-                multiple_comments = self._extract_multiple_comments_from_content(
-                    file_content, file_path
-                )
-
-                if multiple_comments:
-                    nitpick_comments.extend(multiple_comments)
-                    logger.debug(f"Extracted {len(multiple_comments)} comments from {file_path}")
-                else:
-                    # Fallback to single comment extraction
-                    single_comment = self._extract_single_comment_from_content(
-                        file_content, file_path
-                    )
-                    if single_comment:
-                        nitpick_comments.append(single_comment)
-
-            except Exception as e:
-                logger.debug(f"Failed to parse nitpick comment: {e}")
-                continue
-
-        return nitpick_comments
-
-    def _extract_nested_details_items(self, section_content: str) -> List[tuple]:
-        """Extract nested details items by manually parsing the blockquote structure."""
-        items = []
-
-        # Find all <details> tags and manually extract their content
-        current_pos = 0
-        while True:
-            # Find next <details> tag
-            details_start = section_content.find("<details>", current_pos)
-            if details_start == -1:
-                break
-
-            # Extract summary
-            summary_start = section_content.find("<summary>", details_start) + 9
-            summary_end = section_content.find("</summary>", summary_start)
-            if summary_end == -1:
-                break
-            summary = section_content[summary_start:summary_end]
-
-            # Find blockquote content - handle nested structure manually
-            blockquote_start = section_content.find("<blockquote>", summary_end) + 12
-            if blockquote_start == 11:  # not found
-                break
-
-            # Count nested blockquotes to find the correct closing tag
-            pos = blockquote_start
-            open_count = 1
-            while pos < len(section_content) and open_count > 0:
-                if section_content[pos : pos + 12] == "<blockquote>":
-                    open_count += 1
-                    pos += 12
-                elif section_content[pos : pos + 13] == "</blockquote>":
-                    open_count -= 1
-                    pos += 13
-                else:
-                    pos += 1
-
-            if open_count == 0:
-                content = section_content[blockquote_start : pos - 13]
-                items.append((summary, content))
-                current_pos = pos
-            else:
-                break
-
-        return items
-
-    def _extract_multiple_comments_from_content(self, file_content: str, file_path: str) -> List:
-        """Extract multiple comments from a single details section content."""
-        import re
-
-        from ..models.review_comment import NitpickComment
-
-        comments = []
-
-        # Look for multiple line range patterns like `543-545`: and `599-602`:
-        line_range_pattern = r"`([\d\-–,\s]+)`:\s*\*\*([^*]+)\*\*"
-        matches = re.finditer(line_range_pattern, file_content)
-
-        for match in matches:
-            try:
-                line_range = match.group(1)
-                title = match.group(2)
-
-                # Extract the content for this specific comment
-                # Find the section that starts with this line range
-                start_pos = match.start()
-
-                # Find the next line range pattern or end of content
-                # next_match = None  # Not used currently
-                remaining_content = file_content[match.end() :]
-                next_pattern_match = re.search(line_range_pattern, remaining_content)
-                if next_pattern_match:
-                    next_match_pos = match.end() + next_pattern_match.start()
-                    comment_content = file_content[start_pos:next_match_pos]
-                else:
-                    comment_content = file_content[start_pos:]
-
-                # Create nitpick comment
-                logger.debug(f"Creating NitpickComment with title: '{title}'")
-                nitpick_comment = NitpickComment(
-                    file_path=file_path,
-                    line_range=line_range,
-                    suggestion=title,
-                    raw_content=comment_content,
-                )
-
-                comments.append(nitpick_comment)
-
-            except Exception as e:
-                logger.debug(f"Failed to parse multiple comment: {e}")
-                continue
-
-        return comments
-
-    def _extract_single_comment_from_content(
-        self, file_content: str, file_path: str
-    ) -> Optional[object]:
-        """Extract a single comment from content (fallback method)."""
-        import re
-
-        from ..models.review_comment import NitpickComment
-
-        try:
-            # Extract line range from content
-            line_range_match = re.search(r"`([\d\-–,\s]+)`", file_content)
-            if line_range_match:
-                line_range = line_range_match.group(1)
-            else:
-                line_range = "unknown"
-
-            # Extract title (bold text)
-            title_match = re.search(r"\*\*([^*]+)\*\*", file_content)
-            if title_match:
-                title = title_match.group(1)
-            else:
-                title = "Nitpick Issue"
-
-            return NitpickComment(
-                file_path=file_path,
-                line_range=line_range,
-                suggestion=title,
-                raw_content=file_content,
-            )
-
-        except Exception as e:
-            logger.debug(f"Failed to parse single comment: {e}")
-            return None
-
-    def extract_additional_comments(self, content: str) -> List:
-        """Extract additional comments as a separate category."""
-        additional_comments: list[Any] = []
-
-        # Find the Additional comments section
-        additional_start = content.find("<summary>🔇 Additional comments (")
-        if additional_start == -1:
-            logger.debug("No additional comments section found")
-            return additional_comments
-
-        # Extract the expected count
-        count_start = additional_start + len("<summary>🔇 Additional comments (")
-        count_end = content.find(")", count_start)
-        if count_end == -1:
-            logger.debug("Could not extract additional comments count")
-            return additional_comments
-
-        expected_count = int(content[count_start:count_end])
-        logger.debug(f"Found additional comments section with count: {expected_count}")
-
-        # Find the opening blockquote
-        blockquote_start = content.find("<blockquote>", additional_start)
-        if blockquote_start == -1:
-            logger.debug("Could not find additional comments blockquote")
-            return additional_comments
-
-        # Find the matching closing blockquote using manual counting
-        pos = blockquote_start + 12
-        open_count = 1
-        while pos < len(content) and open_count > 0:
-            if content[pos : pos + 12] == "<blockquote>":
-                open_count += 1
-                pos += 12
-            elif content[pos : pos + 13] == "</blockquote>":
-                open_count -= 1
-                pos += 13
-            else:
-                pos += 1
-
-        if open_count == 0:
-            section_content = content[blockquote_start + 12 : pos - 13]
-            logger.debug(
-                f"Extracted additional comments section content: {len(section_content)} chars"
-            )
-
-            # Parse individual additional comment items
-            items = self._parse_nitpick_items_from_details(section_content)
-            logger.debug(f"Parsed {len(items)} additional comment items from details")
-
-            # Limit to expected count
-            additional_comments = items[:expected_count]
-            logger.debug(f"Returning {len(additional_comments)} additional comments")
-        else:
-            logger.debug(
-                "Could not find matching closing blockquote for additional comments section"
-            )
-
-        return additional_comments
-
-    def _extract_additional_comments_as_nitpicks(self, content: str) -> List:
-        """Extract additional comments that should be treated as nitpicks."""
-        nitpick_comments: list[NitpickComment] = []
-        import re
-
-        from ..models.review_comment import NitpickComment
-
-        # Find the Additional comments section
-        additional_start = content.find("<summary>🔇 Additional comments (")
-        if additional_start == -1:
-            return nitpick_comments
-
-        # Extract the expected count
-        count_start = additional_start + len("<summary>🔇 Additional comments (")
-        count_end = content.find(")", count_start)
-        if count_end == -1:
-            return nitpick_comments
-
-        expected_count = int(content[count_start:count_end])
-        logger.debug(f"Found additional comments section with count: {expected_count}")
-
-        # Find the opening blockquote
-        blockquote_start = content.find("<blockquote>", additional_start)
-        if blockquote_start == -1:
-            return nitpick_comments
-
-        # Find the matching closing blockquote using manual counting
-        pos = blockquote_start + 12
-        open_count = 1
-        while pos < len(content) and open_count > 0:
-            if content[pos : pos + 12] == "<blockquote>":
-                open_count += 1
-                pos += 12
-            elif content[pos : pos + 13] == "</blockquote>":
-                open_count -= 1
-                pos += 13
-            else:
-                pos += 1
-
-        if open_count == 0:
-            section_content = content[blockquote_start + 12 : pos - 13]
-            logger.debug(
-                f"Extracted additional comments section content: {len(section_content)} chars"
-            )
-
-            # Parse additional items that look like nitpicks
-            items = self._extract_nested_details_items(section_content)
-            logger.debug(f"Parsed {len(items)} additional items from details")
-
-            # Filter items that look like nitpicks (contain suggestions, improvements, etc.)
-            for file_summary, file_content in items:
-                if self._looks_like_nitpick(file_content):
-                    try:
-                        # Extract file path from summary
-                        file_path_match = re.search(
-                            r"([^(]+?)(?:\s*\([^)]*\))?$", file_summary.strip()
-                        )
-                        if file_path_match:
-                            file_path = file_path_match.group(1).strip()
-                        else:
-                            file_path = "Unknown"
-
-                        # Extract line range from content
-                        line_range_match = re.search(r"`([\d\-–,\s]+)`", file_content)
-                        if line_range_match:
-                            line_range = line_range_match.group(1)
-                        else:
-                            line_range = "unknown"
-
-                        # Extract title (bold text)
-                        title_match = re.search(r"\*\*([^*]+)\*\*", file_content)
-                        if title_match:
-                            title = title_match.group(1)
-                        else:
-                            title = "Additional Issue"
-
-                        # Extract description
-                        description_match = re.search(
-                            r"\*\*[^*]+\*\*(.*?)(?:```diff|🤖 Prompt for AI Agents|\Z)",
-                            file_content,
-                            re.DOTALL,
-                        )
-                        if description_match:
-                            # description = description_match.group(1).strip()  # Not used currently
-                            pass
-                        else:
-                            # description = (
-                            #     file_content[:200] + "..."
-                            #     if len(file_content) > 200
-                            #     else file_content
-                            # )  # Not used currently
-                            pass
-
-                        # Extract diff if present
-                        diff_match = re.search(r"```diff\n(.*?)\n```", file_content, re.DOTALL)
-                        if diff_match:
-                            # proposed_diff = f"```diff\n{diff_match.group(1)}\n```"  # Not used currently
-                            pass
-                        else:
-                            # proposed_diff = ""  # Not used currently
-                            pass
-
-                        # Generate unique comment ID
-
-                        # comment_id = hashlib.md5(
-                        #     f"{file_path}:{line_range}:{title}:additional".encode()
-                        # ).hexdigest()[:8]  # Not used currently
-
-                        nitpick_comment = NitpickComment(
-                            file_path=file_path,
-                            line_range=line_range,
-                            suggestion=title,
-                            raw_content=file_content,
-                        )
-
-                        nitpick_comments.append(nitpick_comment)
-                        logger.debug(f"Added additional comment as nitpick: {title}")
-
-                    except Exception as e:
-                        logger.debug(f"Failed to parse additional comment as nitpick: {e}")
-                        continue
-
-        return nitpick_comments
-
-    def _looks_like_nitpick(self, content: str) -> bool:
-        """Determine if additional comment content looks like a nitpick suggestion."""
-
-        # Exclude comments that are explicitly marked as non-nitpick
-        if any(
-            marker in content for marker in ["LGTM", "**LGTM", "インデント修正のみで挙動は不変"]
-        ):
-            return False
-
-        # Look for indicators that this is a nitpick-style comment
-        nitpick_indicators = [
-            "suggest",
-            "consider",
-            "recommend",
-            "improve",
-            "better",
-            "refactor",
-            "optimize",
-            "enhance",
-            "追加",
-            "改善",
-            "最適化",
-            "提案",
-            "推奨",
-            "検討",
-            "統一",
-            "解消",
-            "防止",
-        ]
-
-        content_lower = content.lower()
-        indicator_count = sum(1 for indicator in nitpick_indicators if indicator in content_lower)
-
-        # Must have diff blocks or strong nitpick indicators
-        has_diff = "```diff" in content
-        has_strong_indicators = indicator_count >= 2
-
-        # Additional comments should only be considered nitpicks if they have both
-        # strong nitpick language AND proposed changes (diff blocks)
-        return has_diff and (
-            has_strong_indicators
-            or any(indicator in content_lower for indicator in ["統一", "解消", "防止"])
-        )
-
-=======
-        
+
         for pattern in self.nitpick_patterns:
             # Look for nitpick sections
             section_pattern = f"{pattern}[^#]*?(?=\n#{1,3}|\\Z)"
             matches = re.finditer(section_pattern, content, re.DOTALL | re.IGNORECASE)
-            
+
             for match in matches:
                 section = match.group(0)
                 items = self._parse_nitpick_items(section)
                 nitpick_comments.extend(items)
-        
+
         # If no nitpick sections found but emoji pattern exists, look for general suggestions
         if not nitpick_comments and "🧹" in content:
             items = self._parse_nitpick_items(content)
             nitpick_comments.extend(items)
-        
+
         return nitpick_comments
-    
->>>>>>> 0421cf64
+
     def extract_outside_diff_comments(self, content: str) -> List[OutsideDiffComment]:
         """Extract outside diff range comments from review content.
-        
+
         Args:
             content: Review comment body
-            
+
         Returns:
             List of OutsideDiffComment objects
         """
-        logger.debug(f"extract_outside_diff_comments called with content length: {len(content)}")
         outside_diff_comments = []
-<<<<<<< HEAD
-
-        # Look for the specific "Outside diff range comments" section pattern
-        section_patterns = [
-            # Standard pattern with emoji
-            r"<summary>⚠️ Outside diff range comments \((\d+)\)</summary><blockquote>(.*?)(?=<details>\s*<summary>🧹 Nitpick comments|\Z)",
-            # Alternative pattern without specific section header - look for individual outside diff items
-            r"<details>\s*<summary>([^<]+\.py)\s*\((\d+)\)</summary><blockquote>\s*>\s*`(\d+(?:-\d+)?)`:?\s*\*\*([^*]+)\*\*",
-        ]
-
-        # Try standard section pattern first
-        for pattern in section_patterns[:1]:
-            section_match = re.search(pattern, content, re.DOTALL | re.IGNORECASE)
-            if section_match:
-                expected_count = int(section_match.group(1))
-                section_content = section_match.group(2)
-                items = self._parse_outside_diff_items(section_content)
-                outside_diff_comments = items[:expected_count]
-                break
-
-        # If no section found, look for individual items that might be outside diff comments
-        if not outside_diff_comments:
-            logger.debug("No standard outside diff section found, searching for individual items")
-            # Pattern for individual outside diff comment items
-            item_pattern = r"<details>\s*<summary>([^<]+\.py)\s*\((\d+)\)</summary><blockquote>\s*>\s*`(\d+(?:-\d+)?)`:?\s*\*\*([^*]+)\*\*"
-            matches = re.finditer(item_pattern, content, re.DOTALL | re.IGNORECASE)
-
-            match_count = 0
-            for match in matches:
-                match_count += 1
-                file_path = match.group(1).strip()
-                line_range = match.group(3).strip()
-                title = match.group(4).strip()
-
-                # Extract the full content of this item
-                item_start = match.start()
-                # Find the end of this blockquote section
-                remaining_content = content[item_start:]
-                item_end_match = re.search(r"</blockquote>\s*</details>", remaining_content)
-                if item_end_match:
-                    item_content = remaining_content[: item_end_match.end()]
-                else:
-                    item_content = remaining_content[:500]  # Fallback limit
-
-                outside_diff_comment = OutsideDiffComment(
-                    file_path=file_path,
-                    line_range=line_range,
-                    content=title,
-                    reason="outside_diff_range",
-                    raw_content=item_content,
-                )
-                outside_diff_comments.append(outside_diff_comment)
-                logger.debug(f"Found outside diff comment: {file_path}:{line_range} - {title}")
-
-            logger.debug(
-                f"Found {match_count} potential outside diff items, created {len(outside_diff_comments)} outside diff comments"
-            )
-
-        logger.debug(
-            f"extract_outside_diff_comments returning {len(outside_diff_comments)} comments"
-        )
-=======
-        
+
         for pattern in self.outside_diff_patterns:
             # Look for outside diff sections
             section_pattern = f"{pattern}[^#]*?(?=\n#{1,3}|\\Z)"
             matches = re.finditer(section_pattern, content, re.DOTALL | re.IGNORECASE)
-            
+
             for match in matches:
                 section = match.group(0)
                 items = self._parse_outside_diff_items(section)
                 outside_diff_comments.extend(items)
-        
+
         # If no outside diff sections found but pattern exists, look for general items
         if not outside_diff_comments and ("⚠️" in content or "outside diff" in content.lower()):
             items = self._parse_outside_diff_items(content)
             outside_diff_comments.extend(items)
-        
->>>>>>> 0421cf64
+
         return outside_diff_comments
-    
+
     def extract_ai_agent_prompts(self, content: str) -> List[AIAgentPrompt]:
-<<<<<<< HEAD
-        """Extract AI agent prompts from comment content.
-
-        Note: AI Agent prompts exist in inline comments but not in review-level comments.
-        This method handles both cases appropriately and excludes resolved comments.
-
-        Args:
-            content: Comment body (review or inline comment)
-
-=======
         """Extract AI agent prompts from review content.
-        
+
         Args:
             content: Review comment body
-            
->>>>>>> 0421cf64
+
         Returns:
             List of AIAgentPrompt objects
         """
         ai_prompts = []
-<<<<<<< HEAD
-
-        # Debug: Check content type and length
-        logger.debug(f"Extracting AI Agent prompts from content ({len(content)} chars)")
-
-        # Check if the comment is resolved - skip if it is
-        resolved_markers = [
-            "✅ Addressed in commit",
-            "✅ Resolved",
-            "✅ Fixed in commit",
-            "✅ Done",
-        ]
-
-        for marker in resolved_markers:
-            if marker in content:
-                logger.debug(f"Skipping resolved comment (found marker: {marker})")
-                return []
-
-        # Check for AI Agent prompt patterns (primarily in inline comments)
-        ai_agent_patterns = [
-            # HTML details pattern (most common in inline comments)
-            r"<details>\s*<summary>🤖 Prompt for AI Agents</summary>\s*(.*?)\s*</details>",
-            # Alternative patterns
-            r"🤖 Prompt for AI Agents\s*```\s*(.*?)\s*```",
-            r"<summary>🤖 Prompt for AI Agents</summary>\s*(.*?)(?=</details>|$)",
-        ]
-
-        for pattern in ai_agent_patterns:
-            matches = re.finditer(pattern, content, re.DOTALL | re.IGNORECASE)
-
-            for match in matches:
-                prompt_content = match.group(1).strip()
-
-                if prompt_content and len(prompt_content) > 10:  # Meaningful content
-                    logger.debug(f"Found AI Agent prompt content: {len(prompt_content)} chars")
-                    logger.debug(f"Content preview: {prompt_content[:200]}...")
-
-                    # Clean up the prompt content
-                    # Remove extra backticks and code block markers
-                    clean_content = re.sub(r"^```\s*\n?", "", prompt_content)
-                    clean_content = re.sub(r"\n?```\s*$", "", clean_content)
-                    clean_content = clean_content.strip()
-
-                    # Extract any code blocks within the prompt
-                    code_blocks = re.findall(r"```(\w*)\n(.*?)\n```", clean_content, re.DOTALL)
-                    code_block = ""
-                    language = "text"
-
-                    if code_blocks:
-                        language, code_block = code_blocks[0]
-                        if not language:
-                            language = "text"
-                        # Remove code blocks from description
-                        description = re.sub(
-                            r"```[^`]*```", "", clean_content, flags=re.DOTALL
-                        ).strip()
-                    else:
-                        description = clean_content
-                        code_block = ""
-
-                    ai_prompt = AIAgentPrompt(
-                        description=description if description else "AI Agent Prompt",
-                        code_block=code_block.strip() if code_block else "",
-                        language=language or "text",
-                        file_path="",  # Will be set by caller if available
-                        line_range="",  # Will be set by caller if available
-                    )
-
-                    ai_prompts.append(ai_prompt)
-                    logger.debug(f"Created AIAgentPrompt with {len(description)} char description")
-
-        if not ai_prompts:
-            logger.debug("No AI Agent prompts found in content")
-        else:
-            logger.debug(f"Successfully extracted {len(ai_prompts)} AI Agent prompts")
-
-        return ai_prompts
-
-    def _create_line_range(
-        self, start_line, end_line, original_start_line, original_end_line
-    ) -> str:
-        """Create line range string from GitHub API line information.
-
-        Args:
-            start_line: Start line from GitHub API
-            end_line: End line from GitHub API
-            original_start_line: Original start line from GitHub API
-            original_end_line: Original end line from GitHub API
-
-        Returns:
-            Line range string (e.g., "26-33" or "33")
-        """
-        # Check original lines first (these are the actual file lines)
-        if original_start_line is not None and original_end_line is not None:
-            if original_start_line != original_end_line:
-                return f"{original_start_line}-{original_end_line}"
-            else:
-                return str(original_end_line)
-
-        # Fall back to regular lines
-        if start_line is not None and end_line is not None:
-            if start_line != end_line:
-                return f"{start_line}-{end_line}"
-            else:
-                return str(end_line)
-
-        # Single line cases
-        if original_end_line is not None:
-            return str(original_end_line)
-        elif end_line is not None:
-            return str(end_line)
-        elif original_start_line is not None:
-            return str(original_start_line)
-        elif start_line is not None:
-            return str(start_line)
-
-        # Fallback
-        return "0"
-
-=======
-        
+
         for pattern in self.ai_agent_patterns:
             # Look for AI agent prompt sections
             section_pattern = f"<details>[^<]*?<summary>{pattern}</summary>(.*?)</details>"
             matches = re.finditer(section_pattern, content, re.DOTALL | re.IGNORECASE)
-            
+
             for match in matches:
                 prompt_content = match.group(1).strip()
-                
+
                 # Extract code blocks from the prompt
                 code_blocks = self._extract_code_blocks(prompt_content)
-                
+
                 if code_blocks:
                     # Use first code block as main content
                     main_code_block = code_blocks[0]
-                    
+
                     # Extract description from prompt content
-                    lines = prompt_content.split('\n')
-                    description = next((line.strip() for line in lines if line.strip() and not line.strip().startswith('```')), "AI Agent Prompt")
-                    
-                    ai_prompts.append(AIAgentPrompt(
-                        code_block=main_code_block,
-                        description=description[:200] if description else "AI Agent Prompt",
-                        file_path="",  # Will be filled by context analysis
-                        line_range=""  # Will be filled by context analysis
-                    ))
+                    lines = prompt_content.split("\n")
+                    description = next(
+                        (
+                            line.strip()
+                            for line in lines
+                            if line.strip() and not line.strip().startswith("```")
+                        ),
+                        "AI Agent Prompt",
+                    )
+
+                    ai_prompts.append(
+                        AIAgentPrompt(
+                            code_block=main_code_block,
+                            description=description[:200] if description else "AI Agent Prompt",
+                            file_path="",  # Will be filled by context analysis
+                            line_range="",  # Will be filled by context analysis
+                        )
+                    )
                 else:
                     # If no code blocks, create a prompt with the content as description
-                    ai_prompts.append(AIAgentPrompt(
-                        code_block=prompt_content,  # Use content as code block
-                        description=prompt_content[:200] if prompt_content else "AI Agent Prompt",
-                        file_path="",
-                        line_range=""
-                    ))
-        
+                    ai_prompts.append(
+                        AIAgentPrompt(
+                            code_block=prompt_content,  # Use content as code block
+                            description=(
+                                prompt_content[:200] if prompt_content else "AI Agent Prompt"
+                            ),
+                            file_path="",
+                            line_range="",
+                        )
+                    )
+
         return ai_prompts
-    
->>>>>>> 0421cf64
+
     def _extract_actionable_count(self, content: str) -> int:
         """Extract the number of actionable comments from content.
-        
+
         Args:
             content: Review comment body
-            
+
         Returns:
             Number of actionable comments found
         """
@@ -1265,648 +235,25 @@
             r"(\d+)\s+actionable comments?",
             r"Total:\s*(\d+)\s+actionable",
         ]
-        
+
         for pattern in count_patterns:
             match = re.search(pattern, content, re.IGNORECASE)
             if match:
                 return int(match.group(1))
-        
+
         return 0
-    
+
     def _parse_actionable_items(self, section: str) -> List[ActionableComment]:
-<<<<<<< HEAD
-        """Parse actionable items from section with integrated smart analysis.
-
-        Combines Phase 2 advanced markdown structure analysis with robust pattern matching.
-
-=======
         """Parse actionable items from a section.
-        
->>>>>>> 0421cf64
+
         Args:
             section: Section text containing actionable items
-            
+
         Returns:
             List of ActionableComment objects
         """
         items = []
-<<<<<<< HEAD
-
-        # Try advanced markdown structure analysis first (Phase 2 approach)
-        try:
-            markdown_sections = self._analyze_markdown_structure(section)
-
-            if markdown_sections:
-                for markdown_section in markdown_sections:
-                    # Extract meaningful actionable items from each structured section
-                    actionable_items = self._extract_actionable_from_section(markdown_section)
-                    items.extend(actionable_items)
-
-                # If we successfully extracted items using markdown analysis, return them
-                if items:
-                    return items
-        except Exception:
-            # Fall back to pattern-based approach if markdown analysis fails
-            pass
-
-        # Fallback: Enhanced pattern-based approach
-        patterns = [
-            # Pattern 1: `file_path:line_range`: **Description**
-            r"^(?:[-*+]|\d+\.)\s*`([^`]+)`:?\s*(.+?)$",
-            # Pattern 2: **file_path:line_range**: Description
-            r"^(?:[-*+]|\d+\.)\s*\*\*([^*:]+):?([^*]*)\*\*\s*(.+?)$",
-            # Pattern 3: file_path:line_range - Description
-            r"^(?:[-*+]|\d+\.)\s*([^:\-\n]+):?(\d+-?\d*)?[:\-]\s*(.+?)$",
-            # Pattern 4: LanguageTool pattern: [tool] ~line-line: description
-            r"^\[([^\]]+)\]\s+~(\d+)-?~?(\d+)?:\s*(.+?)$",
-            # Pattern 5: Generic markdown list item with description
-            r"^(?:[-*+]|\d+\.)\s*([^:\-\n]{3,}?)(?:[:\-]\s*(.+?))?$",
-        ]
-
-        # Split section into lines for better processing
-        lines = section.strip().split("\n")
-
-        for line in lines:
-            line = line.strip()
-            if not line or len(line) < 10:  # Skip very short lines
-                continue
-
-            for i, pattern in enumerate(patterns):
-                match = re.match(pattern, line, re.IGNORECASE | re.MULTILINE)
-                if match:
-                    pass
-
-                    if i == 3:  # LanguageTool pattern
-                        tool_name = match.group(1)
-                        start_line = match.group(2)
-                        end_line = match.group(3)
-                        description = match.group(4).strip()
-
-                        file_path = "unknown"  # LanguageTool doesn't specify files
-                        line_range = f"{start_line}-{end_line}" if end_line else start_line
-
-                        # Clean description
-                        description = f"[{tool_name}] {description}"
-
-                    else:
-                        # Standard patterns
-                        file_info = match.group(1).strip() if match.group(1) else "unknown"
-
-                        if i == 1:  # Pattern 2: **file:line**: description
-                            line_info = match.group(2).strip() if match.group(2) else ""
-                            description = match.group(3).strip() if match.group(3) else ""
-                            file_path, line_range = self._parse_file_line_info(file_info, line_info)
-                        else:
-                            # Other patterns
-                            if match.lastindex >= 3:
-                                line_info = match.group(2) if match.group(2) else ""
-                                description = (
-                                    match.group(3).strip() if match.group(3) else file_info
-                                )
-                            else:
-                                line_info = ""
-                                description = (
-                                    match.group(2).strip() if match.group(2) else file_info
-                                )
-
-                            file_path, line_range = self._parse_file_line_info(file_info, line_info)
-
-                    # Validate and clean the extracted data
-                    if self._is_valid_actionable_item(file_path, description):
-                        # Clean up description
-                        description = re.sub(r"\s+", " ", description).strip()
-                        description = re.sub(
-                            r"\*\*([^*]+)\*\*", r"\1", description
-                        )  # Remove markdown bold
-
-                        items.append(
-                            ActionableComment(
-                                comment_id=f"actionable_{len(items)}",
-                                file_path=file_path,
-                                line_range=line_range,
-                                issue_description=description,
-                                priority="medium",  # Will be auto-detected in ActionableComment.__init__
-                                raw_content=line,
-                            )
-                        )
-
-                    break  # Stop trying other patterns if one matched
-
-        return items
-
-    def _extract_xml_expected_actionables_from_nitpick(
-        self, content: str
-    ) -> List[ActionableComment]:
-        """Extract XML-expected actionable comments from nitpick sections.
-
-        Based on XML specification, some comments in nitpick sections should
-        actually be treated as actionable comments.
-
-        Args:
-            content: Review comment body containing nitpick sections
-
-        Returns:
-            List of ActionableComment objects that match XML expectations
-        """
-        actionable_comments = []
-        found_ids = set()  # Track found IDs to avoid duplicates
-
-        # XML-expected actionable patterns from nitpick sections
-        xml_expected_patterns = [
-            # actionable_git_processing_order - EXACTLY matches the nitpick content
-            {
-                "id": "actionable_git_processing_order",
-                "patterns": [
-                    "処理順序の最適化: ステージ有無を先に判定してから diff を読む",
-                    "git_processor = GitDiffProcessor()",
-                    "has_staged_changes()",
-                    "read_staged_diff()",
-                    "ステージ済みの変更が見つかりません",
-                    "不要な Git 呼び出しを避け",
-                ],
-                "file_pattern": "main.py",
-                "line_pattern": "176",
-                "title": "Optimize Git processing order",
-                "description": "処理順序の最適化: ステージ有無を先に判定してから diff を読む",
-            },
-            # actionable_provider_logging
-            {
-                "id": "actionable_provider_logging",
-                "patterns": ["API provider", "上書き登録します", "logger.warning", "api_providers"],
-                "file_pattern": "api_providers",
-                "line_pattern": "17",
-                "title": "Improve provider warning logging",
-                "description": "Add overwrite warning for API provider registration",
-            },
-            # actionable_cli_provider_logging
-            {
-                "id": "actionable_cli_provider_logging",
-                "patterns": ["CLI provider", "上書き登録します", "logger.warning", "cli_providers"],
-                "file_pattern": "cli_providers",
-                "line_pattern": "16",
-                "title": "Improve CLI provider warning logging",
-                "description": "Add overwrite warning for CLI provider registration",
-            },
-            # actionable_null_handler
-            {
-                "id": "actionable_null_handler",
-                "patterns": [
-                    "NullHandler",
-                    "ライブラリとしてのロガー",
-                    "logger.addHandler",
-                    "logging.NullHandler",
-                ],
-                "file_pattern": "base_provider.py",
-                "line_pattern": "12",
-                "title": "Add NullHandler to library logger",
-                "description": "Add NullHandler to prevent warnings",
-            },
-        ]
-
-        # Search for each expected actionable pattern in the content
-        for expected in xml_expected_patterns:
-            # Skip if we already found this ID to avoid duplicates
-            if expected["id"] in found_ids:
-                continue
-
-            # Check if any of the patterns match the content
-            pattern_found = False
-            file_found = False
-
-            for pattern in expected["patterns"]:
-                if pattern in content:
-                    pattern_found = True
-                    break
-
-            # Check file pattern
-            if expected["file_pattern"] in content:
-                file_found = True
-
-            # If we found both pattern and file matches, create actionable comment
-            if pattern_found and file_found:
-                logger.debug(f"Found XML-expected actionable: {expected['id']}")
-
-                # Extract AI agent prompt if present
-                ai_prompts = self.extract_ai_agent_prompts(content)
-                ai_agent_prompt = ai_prompts[0] if ai_prompts else None
-
-                # Create ActionableComment
-                try:
-                    actionable_comment = ActionableComment(
-                        comment_id=expected["id"],
-                        file_path=f"lazygit-llm/src/{expected['file_pattern']}",
-                        line_range=expected["line_pattern"],
-                        issue_description=expected["title"],
-                        comment_type="potential_issue",
-                        priority="medium",
-                        ai_agent_prompt=ai_agent_prompt,
-                        raw_content=content[:500],  # Truncate for storage
-                    )
-                    actionable_comments.append(actionable_comment)
-                    found_ids.add(expected["id"])  # Mark as found
-                    logger.debug(f"Created XML-expected ActionableComment: {expected['id']}")
-                except Exception as e:
-                    logger.debug(f"Error creating XML-expected actionable {expected['id']}: {e}")
-
-        return actionable_comments
-
-    def _analyze_markdown_structure(self, content: str) -> List[Dict[str, Any]]:
-        """Analyze markdown structure to identify distinct sections and their types.
-
-        Args:
-            content: Raw markdown content
-
-        Returns:
-            List of structured sections with metadata
-        """
-        sections = []
-
-        # Phase 2: Advanced CodeRabbit comment structure patterns
-        coderabbit_patterns = [
-            # Issue description pattern: `file:line`: **Title**
-            {
-                "pattern": r"`([^`]+)`:?\s*\*\*([^*]+)\*\*\s*\n\n(.*?)(?=\n\n`|$)",
-                "type": "issue_with_description",
-                "groups": ["file_path", "title", "description"],
-            },
-            # Standalone issue pattern: **Title** followed by explanation
-            {
-                "pattern": r"\*\*([^*]+)\*\*\s*\n\n(.*?)(?=\n\n\*\*|$)",
-                "type": "standalone_issue",
-                "groups": ["title", "description"],
-            },
-            # Code suggestion pattern with diff block
-            {
-                "pattern": r"(.*?)\n\n```diff\n(.*?)\n```(?:\n\n(.*))?",
-                "type": "code_suggestion",
-                "groups": ["explanation", "code", "additional_notes"],
-            },
-            # Numbered list items (e.g., checklist or recommendations)
-            {
-                "pattern": r"(\d+\.\s+.*?)(?=\n\d+\.|$)",
-                "type": "numbered_item",
-                "groups": ["content"],
-            },
-            # Bullet point recommendations
-            {"pattern": r"([-*]\s+.*?)(?=\n[-*]|$)", "type": "bullet_item", "groups": ["content"]},
-        ]
-
-        # Try each pattern to extract structured sections
-        for pattern_info in coderabbit_patterns:
-            matches = re.finditer(pattern_info["pattern"], content, re.DOTALL | re.MULTILINE)
-
-            for match in matches:
-                section_data = {
-                    "type": pattern_info["type"],
-                    "raw_content": match.group(0),
-                    "start_pos": match.start(),
-                    "end_pos": match.end(),
-                }
-
-                # Extract named groups
-                for i, group_name in enumerate(pattern_info["groups"], 1):
-                    if match.group(i):
-                        section_data[group_name] = match.group(i).strip()
-
-                sections.append(section_data)
-
-        # Phase 2: If no structured patterns match, fall back to paragraph-based analysis
-        if not sections:
-            paragraphs = re.split(r"\n\s*\n", content.strip())
-            for para in paragraphs:
-                if para.strip() and len(para.strip()) > 20:
-                    sections.append(
-                        {"type": "paragraph", "raw_content": para.strip(), "content": para.strip()}
-                    )
-
-        # Sort by position and remove overlaps
-        sections.sort(key=lambda x: x.get("start_pos", 0))
-        return self._remove_overlapping_sections(sections)
-
-    def _remove_overlapping_sections(self, sections: List[Dict[str, Any]]) -> List[Dict[str, Any]]:
-        """Remove overlapping sections, keeping the most specific ones.
-
-        Args:
-            sections: List of section dictionaries
-
-        Returns:
-            Non-overlapping sections
-        """
-        if not sections:
-            return sections
-
-        non_overlapping = []
-        last_end = -1
-
-        for section in sections:
-            start = section.get("start_pos", 0)
-            if start >= last_end:
-                non_overlapping.append(section)
-                last_end = section.get("end_pos", start)
-
-        return non_overlapping
-
-    def _extract_actionable_from_section(self, section: Dict[str, Any]) -> List[ActionableComment]:
-        """Extract actionable comments from a structured markdown section.
-
-        Args:
-            section: Structured section dictionary
-
-        Returns:
-            List of ActionableComment objects
-        """
-        items: list[Any] = []
-        section_type = section.get("type", "unknown")
-
-        if section_type == "issue_with_description":
-            # CodeRabbit issue with file path and description
-            file_path = section.get("file_path", "unknown")
-            title = section.get("title", "")
-            description = section.get("description", "")
-
-            # Parse file and line info
-            parsed_file, line_range = self._parse_file_line_info(file_path, "")
-
-            # Combine title and description meaningfully
-            full_description = f"{title}. {description}" if description else title
-
-            if self._is_valid_actionable_item(parsed_file, full_description):
-                items.append(
-                    ActionableComment(
-                        comment_id=f"actionable_{len(items)}",
-                        file_path=parsed_file,
-                        line_range=line_range or "0",
-                        issue_description=full_description,
-                        priority="medium",
-                        raw_content=section["raw_content"],
-                    )
-                )
-
-        elif section_type == "code_suggestion":
-            # CodeRabbit code suggestion with diff
-            explanation = section.get("explanation", "")
-            code = section.get("code", "")
-            notes = section.get("additional_notes", "")
-
-            if explanation and code:
-                # Create comprehensive description
-                description = explanation
-                if notes:
-                    description += f". {notes}"
-
-                if self._is_valid_actionable_item("unknown", description):
-                    actionable_comment = ActionableComment(
-                        comment_id=f"actionable_{len(items)}",
-                        file_path="unknown",
-                        line_range="0",
-                        issue_description=description,
-                        priority="medium",
-                        raw_content=section["raw_content"],
-                    )
-
-                    # Add code suggestion
-                    from coderabbit_fetcher.models.ai_agent_prompt import AIAgentPrompt
-
-                    actionable_comment.ai_agent_prompt = AIAgentPrompt(
-                        code_block=code, language="diff", prompt_text=explanation
-                    )
-
-                    items.append(actionable_comment)
-
-        elif section_type == "standalone_issue":
-            # Standalone issue description
-            title = section.get("title", "")
-            description = section.get("description", "")
-
-            full_description = f"{title}. {description}" if description else title
-
-            if self._is_valid_actionable_item("unknown", full_description):
-                items.append(
-                    ActionableComment(
-                        comment_id=f"actionable_{len(items)}",
-                        file_path="unknown",
-                        line_range="0",
-                        issue_description=full_description,
-                        priority="medium",
-                        raw_content=section["raw_content"],
-                    )
-                )
-
-        elif section_type in ["numbered_item", "bullet_item"]:
-            # List items (recommendations, checklists)
-            content = section.get("content", "")
-
-            # Clean up list markers
-            content = re.sub(r"^\d+\.\s+", "", content)
-            content = re.sub(r"^[-*]\s+", "", content)
-
-            if self._is_valid_actionable_item("unknown", content):
-                items.append(
-                    ActionableComment(
-                        comment_id=f"actionable_{len(items)}",
-                        file_path="unknown",
-                        line_range="0",
-                        issue_description=content,
-                        priority="low",  # List items are typically lower priority
-                        raw_content=section["raw_content"],
-                    )
-                )
-
-        elif section_type == "paragraph":
-            # Generic paragraph - try to extract meaningful info
-            content = section.get("content", "")
-
-            # Phase 2: Better sentence extraction
-            meaningful_sentences = self._extract_meaningful_sentences(content)
-
-            for sentence in meaningful_sentences:
-                if self._is_valid_actionable_item("unknown", sentence):
-                    items.append(
-                        ActionableComment(
-                            comment_id=f"actionable_{len(items)}",
-                            file_path="unknown",
-                            line_range="0",
-                            issue_description=sentence,
-                            priority="medium",
-                            raw_content=content,
-                        )
-                    )
-
-        return items
-
-    def _extract_meaningful_sentences(self, content: str) -> List[str]:
-        """Extract meaningful sentences from paragraph content.
-
-        Args:
-            content: Paragraph content
-
-        Returns:
-            List of meaningful sentences
-        """
-        # Split into sentences but be smart about it
-        sentences = re.split(r"[.!?]+\s+", content)
-        meaningful = []
-
-        for sentence in sentences:
-            sentence = sentence.strip()
-
-            # Phase 2: Enhanced sentence validation
-            if (
-                len(sentence) > 25  # Longer sentences are more likely meaningful
-                and not re.match(r"^[^\w]*$", sentence)  # Not just symbols
-                and not re.match(
-                    r"^(for|if|while|echo|command)\s+", sentence, re.IGNORECASE
-                )  # Not code
-                and sentence.count(" ") >= 4
-            ):  # Has multiple words
-
-                meaningful.append(sentence)
-
-        return meaningful
-
-    def _parse_file_line_info(self, file_info: str, line_info: str) -> tuple[str, str]:
-        """Parse file path and line information from extracted groups.
-
-        Args:
-            file_info: File information string
-            line_info: Line information string
-
-        Returns:
-            Tuple of (file_path, line_range)
-        """
-        # Clean file_info
-        file_info = file_info.strip()
-
-        # Check if file_info contains line numbers (e.g., "file.py:123-125")
-        if ":" in file_info:
-            parts = file_info.split(":", 1)
-            file_path = parts[0].strip()
-            line_from_file = parts[1].strip()
-        else:
-            file_path = file_info
-            line_from_file = ""
-
-        # Determine line range
-        if line_from_file:
-            line_range = line_from_file
-        elif line_info:
-            line_range = str(line_info).strip()
-        else:
-            line_range = "0"
-
-        # Clean up file path
-        file_path = file_path.replace("`", "").strip()
-
-        # Handle special cases
-        if not file_path or file_path in ["--", "-", "+", "*"]:
-            file_path = "unknown"
-
-        # Remove leading/trailing punctuation
-        file_path = re.sub(r"^[-+*\s]+|[-+*\s]+$", "", file_path)
-
-        return file_path, line_range
-
-    def _is_valid_actionable_item(self, file_path: str, description: str) -> bool:
-        """Check if extracted item is a valid actionable comment.
-
-        Args:
-            file_path: Extracted file path
-            description: Extracted description
-
-        Returns:
-            True if item appears to be valid
-        """
-        # Must have meaningful description (increased minimum length)
-        if not description or len(description) < 15:
-            return False
-
-        # Filter out clearly invalid file paths (enhanced)
-        invalid_paths = {
-            "--",
-            "-",
-            "+",
-            "*",
-            "**",
-            "***",
-            "create",
-            "implement",
-            "add",
-            "update",
-            "fix",
-            # Enhanced: Add more invalid patterns found in output
-            "for bin in aws fzf; do",
-            "command",
-            "if ! command",
-            'echo "注意',
-            "Configuration used",
-            "Review profile",
-            "Knowledge Base",
-            "+end",
-            "zsh/functions/aws.zsh",
-            "zsh/functions/cursor.zsh",
-            "**Configuration used**",
-            "**Knowledge Base",
-            "<details>",
-            "</details>",
-            "Reviewing files that changed",
-            "* `zsh/functions/aws.zsh`",
-            "* `zsh/functions/cursor.zsh`",
-            "Nitpick comments",
-            "</blockquote></details>",
-        }
-
-        if file_path.lower() in invalid_paths or file_path in invalid_paths:
-            return False
-
-        # Enhanced: Filter out code fragments and metadata
-        metadata_patterns = [
-            r"^[\+\-\*]\s*",  # Git diff markers
-            r"^\d+\s*hunks?\)",  # Hunk info
-            r"^Configuration used",
-            r"^Review profile",
-            r"^Knowledge Base",
-            r"^</?details>",
-            r"^</?summary>",
-            r"^</?blockquote>",
-            r"^Reviewing files that changed",
-            r"^\*\s*`[^`]+`\s*\(\d+\s+hunks?\)",  # File hunk info
-            r"^Nitpick comments?\s*\(\d+\)",
-            r"^```\w*$",  # Code block markers
-            r"^[\+\-]\s*(if|for|echo|command)",  # Code line fragments
-            r"^(CHILL|Disabled due to)",  # CodeRabbit UI metadata
-        ]
-
-        for pattern in metadata_patterns:
-            if re.match(pattern, description, re.IGNORECASE):
-                return False
-
-        # Enhanced: Filter out incomplete sentences/fragments
-        if description.count(" ") < 3:  # Less than 4 words
-            return False
-
-        # Filter out HTML/XML fragments
-        if re.match(r"^<[^>]+>.*</[^>]+>$", description.strip()):
-            return False
-
-        # Filter out single code statements
-        code_fragment_patterns = [
-            r"^\s*(for|if|while|echo|command|return)\s+",  # Shell commands
-            r"^\s*[\+\-]\s+",  # Diff lines
-            r"^\s*\w+\s*=\s*",  # Variable assignments
-            r"^\s*#.*$",  # Comments only
-        ]
-
-        for pattern in code_fragment_patterns:
-            if re.match(pattern, description, re.IGNORECASE):
-                return False
-        # Filter out non-descriptive content
-        if description.lower() in {"", "todo", "fixme", "note"}:
-            return False
-
-        return True
-
-=======
-        
+
         # Look for individual actionable items
         # Pattern for file:line format
         # 箇条書き/番号付き、`file`またはfile、:line(または:start-end)→区切り(–—含む)→説明
@@ -1917,270 +264,142 @@
             r"(?P<desc>.+?)"
             r"(?=(?:\n(?:[-*+]|\d+\.)\s+)|\n{2,}|\Z)"
         )
-        
+
         matches = re.finditer(item_pattern, section, re.MULTILINE | re.DOTALL)
-        
+
         for match in matches:
             file_info = (match.group("file") or match.group("file2") or "").strip()
             line_number = match.group("line")
             description = match.group("desc").strip()
-            
+
             if len(description) > 10:  # Filter out very short descriptions
                 # Clean up the description
-                description = re.sub(r'\n+', ' ', description)
-                description = re.sub(r'\s+', ' ', description)
-                
+                description = re.sub(r"\n+", " ", description)
+                description = re.sub(r"\s+", " ", description)
+
                 line_range = line_number if line_number else "0"
-                
-                items.append(ActionableComment(
-                    comment_id=f"actionable_{len(items)}",
-                    file_path=file_info,
-                    line_range=line_range,
-                    issue_description=description,
-                    priority="medium",  # Default priority
-                    raw_content=match.group(0)
-                ))
-        
+
+                items.append(
+                    ActionableComment(
+                        comment_id=f"actionable_{len(items)}",
+                        file_path=file_info,
+                        line_range=line_range,
+                        issue_description=description,
+                        priority="medium",  # Default priority
+                        raw_content=match.group(0),
+                    )
+                )
+
         return items
-    
->>>>>>> 0421cf64
+
     def _parse_nitpick_items(self, section: str) -> List[NitpickComment]:
         """Parse nitpick items from a section.
-        
+
         Args:
             section: Section text containing nitpick items
-            
+
         Returns:
             List of NitpickComment objects
         """
         items = []
-<<<<<<< HEAD
-
-        # First, extract file-specific sections
-        # Pattern: <summary>filename (count)</summary><blockquote> (no > prefix for nitpick)
-        file_section_pattern = r"<details>\s*<summary>([^(]+)\s*\(\d+\)</summary><blockquote>(.*?)(?=</blockquote></details>|\Z)"
-        file_sections = re.finditer(file_section_pattern, section, re.DOTALL | re.IGNORECASE)
-
-        for file_section in file_sections:
-            file_path = file_section.group(1).strip()
-            file_content = file_section.group(2)
-
-            # Look for nitpick comment patterns within this file (no > prefix): `line-range`: **Title**
-            nitpick_pattern = r"`(\d+(?:-\d+)?)`: \*\*([^*]+)\*\*\s*(.*?)(?=\n`\d+(?:-\d+)?`:\s*\*\*|---|\n\n<details>|\Z)"
-
-            matches = re.finditer(nitpick_pattern, file_content, re.MULTILINE | re.DOTALL)
-
-            for match in matches:
-                line_range = match.group(1)
-                title = match.group(2).strip()
-                content_body = match.group(3).strip()
-
-                # Combine title and content
-                full_suggestion = f"**{title}**"
-                if content_body:
-                    # Clean up content body
-                    content_body = re.sub(r"\n+", "\n", content_body)
-                    content_body = content_body.strip()
-                    if content_body:
-                        full_suggestion += f"\n\n{content_body}"
-
-                items.append(
-                    NitpickComment(
-                        file_path=file_path,
-                        line_range=line_range,
-                        suggestion=full_suggestion,
-                        raw_content=match.group(0).strip(),
-                    )
-                )
-
-=======
-        
+
         # Look for file:line patterns in nitpick sections
         item_pattern = r"(?:`([^`]+)`|([^:\n]+)):?(\d+)?[:\-\s]*(.+?)(?=\n[-*+]|\n`|\n\n|\\Z)"
-        
+
         matches = re.finditer(item_pattern, section, re.MULTILINE | re.DOTALL)
-        
+
         for match in matches:
             file_path = match.group(1) or match.group(2) or ""
             line_number = match.group(3) or "0"
             suggestion = match.group(4).strip()
-            
+
             if len(suggestion) > 5 and file_path:
                 # Clean up the suggestion
-                suggestion = re.sub(r'\n+', ' ', suggestion)
-                suggestion = re.sub(r'\s+', ' ', suggestion)
-                
-                items.append(NitpickComment(
-                    file_path=file_path.strip(),
-                    line_range=line_number,
-                    suggestion=suggestion,
-                    raw_content=match.group(0)
-                ))
-        
->>>>>>> 0421cf64
+                suggestion = re.sub(r"\n+", " ", suggestion)
+                suggestion = re.sub(r"\s+", " ", suggestion)
+
+                items.append(
+                    NitpickComment(
+                        file_path=file_path.strip(),
+                        line_range=line_number,
+                        suggestion=suggestion,
+                        raw_content=match.group(0),
+                    )
+                )
+
         return items
-    
+
     def _parse_outside_diff_items(self, section: str) -> List[OutsideDiffComment]:
         """Parse outside diff items from a section.
-        
+
         Args:
             section: Section text containing outside diff items
-            
+
         Returns:
             List of OutsideDiffComment objects
         """
         items = []
-<<<<<<< HEAD
-
-        # First, extract file-specific sections
-        # Pattern: <summary>filename (count)</summary><blockquote> (with > prefix on each line)
-        file_section_pattern = r"> <details>\s*\n> <summary>([^(]+)\s*\(\d+\)</summary><blockquote>(.*?)(?=> </blockquote></details>|\Z)"
-        file_sections = list(re.finditer(file_section_pattern, section, re.DOTALL | re.IGNORECASE))
-
-        for i, file_section in enumerate(file_sections):
-            file_path = file_section.group(1).strip()
-            file_content = file_section.group(2)
-
-            # Pattern to match individual outside diff comments within this file (with > prefix)
-            # Each comment starts with > `line-range`: **Title** and continues until next comment or section end
-            comment_pattern = (
-                r"> `(\d+(?:-\d+)?)`: \*\*([^*]+)\*\*\s*(.*?)(?=> `\d+(?:-\d+)?`:\s*\*\*|> ---|\Z)"
-            )
-
-            matches = re.finditer(comment_pattern, file_content, re.MULTILINE | re.DOTALL)
-
-            for match in matches:
-                line_range = match.group(1)
-                title = match.group(2).strip()
-                content_body = match.group(3).strip()
-
-                # Combine title and content
-                full_content = f"**{title}**"
-                if content_body:
-                    # Clean up content body
-                    content_body = re.sub(r"\n+", "\n", content_body)
-                    content_body = content_body.strip()
-                    if content_body:
-                        full_content += f"\n\n{content_body}"
-
-                items.append(
-                    OutsideDiffComment(
-                        file_path=file_path,
-                        line_range=line_range,
-                        content=full_content,
-                        reason="Outside diff range",
-                        raw_content=match.group(0).strip(),
-                    )
-                )
-        return items
-
-    def _extract_code_blocks(self, content: str) -> List[Dict[str, str]]:
-        """Extract code blocks from content with enhanced detection.
-
-=======
-        
+
         # Look for file patterns in outside diff sections
         item_pattern = r"(?:`([^`]+)`|([^:\n]+)):?(\d+)?[:\-\s]*(.+?)(?=\n[-*+]|\n`|\n\n|\\Z)"
-        
+
         matches = re.finditer(item_pattern, section, re.MULTILINE | re.DOTALL)
-        
+
         for match in matches:
             file_path = match.group(1) or match.group(2) or ""
             line_number = match.group(3) or "0"
             content = match.group(4).strip()
-            
+
             if len(content) > 10 and file_path:
                 # Clean up the content
-                content = re.sub(r'\n+', ' ', content)
-                content = re.sub(r'\s+', ' ', content)
-                
-                items.append(OutsideDiffComment(
-                    file_path=file_path.strip(),
-                    line_range=line_number,
-                    content=content,
-                    reason="Outside diff range",
-                    raw_content=match.group(0)
-                ))
-        
+                content = re.sub(r"\n+", " ", content)
+                content = re.sub(r"\s+", " ", content)
+
+                items.append(
+                    OutsideDiffComment(
+                        file_path=file_path.strip(),
+                        line_range=line_number,
+                        content=content,
+                        reason="Outside diff range",
+                        raw_content=match.group(0),
+                    )
+                )
+
         return items
-    
+
     def _extract_code_blocks(self, content: str) -> List[str]:
         """Extract code blocks from content.
-        
->>>>>>> 0421cf64
+
         Args:
             content: Text content that may contain code blocks
-            
-        Returns:
-            List of dictionaries containing code block info: {code, language, type}
+
+        Returns:
+            List of code block contents
         """
         code_blocks = []
-<<<<<<< HEAD
-
-        # Phase 1: Enhanced code block patterns
-=======
-        
+
         # Look for various code block patterns
->>>>>>> 0421cf64
         patterns = [
-            # Multi-line diff blocks
-            (r"```diff\s*\n(.*?)\n```", "diff", "diff"),
-            # Standard markdown code blocks with language
-            (r"```(\w+)\s*\n(.*?)\n```", r"\1", "code_block"),
-            # Standard markdown code blocks without language
-            (r"```\s*\n(.*?)\n```", "text", "code_block"),
-            # Multi-line code suggestions (+ prefix)
-            (r"(\n\+[^\n]*(?:\n\+[^\n]*)*)", "bash", "suggestion"),
-            # Inline code (only if meaningful - more than just a word)
-            (r"`([^`\n]{10,})`", "text", "inline"),
-            # HTML code tags
-            (r"<code>(.*?)</code>", "text", "html_code"),
-        ]
-<<<<<<< HEAD
-
-        for pattern, language_or_group, block_type in patterns:
-            matches = re.finditer(pattern, content, re.DOTALL | re.IGNORECASE)
-            for match in matches:
-                if block_type == "suggestion":
-                    # Handle diff-style suggestions
-                    code_content = match.group(1).strip()
-                    # Clean up the + prefixes and reconstruct the code
-                    lines = []
-                    for line in code_content.split("\n"):
-                        if line.startswith("+"):
-                            lines.append(line[1:].strip())
-                    code_content = "\n".join(lines)
-                    language = "bash"  # Default for shell suggestions
-                else:
-                    code_content = match.group(2 if r"\1" in language_or_group else 1).strip()
-                    language = match.group(1) if r"\1" in language_or_group else language_or_group
-
-                # Phase 1: Filter out meaningless code fragments
-                if code_content and len(code_content) > 10:
-                    # Skip fragments that are just variable names or simple expressions
-                    if not re.match(r"^[\w\s]*$", code_content) or " " in code_content:
-                        code_blocks.append(
-                            {"code": code_content, "language": language, "type": block_type}
-                        )
-
-=======
-        
+            r"```(?:\w+)?\s*\n(.*?)\n```",  # Standard markdown code blocks
+            r"`([^`\n]+)`",  # Inline code (single line only)
+            r"<code>(.*?)</code>",  # HTML code tags
+        ]
+
         for pattern in patterns:
             matches = re.finditer(pattern, content, re.DOTALL)
             for match in matches:
                 code_content = match.group(1).strip()
                 if code_content and len(code_content) > 3:
                     code_blocks.append(code_content)
-        
->>>>>>> 0421cf64
+
         return code_blocks
-    
+
     def has_review_content(self, content: str) -> bool:
         """Check if content contains review-like information.
-        
+
         Args:
             content: Comment content to check
-            
+
         Returns:
             True if content appears to be a review comment
         """
@@ -2193,21 +412,21 @@
             "verification agent",
             "analysis chain",
         ]
-        
+
         content_lower = content.lower()
         return any(indicator in content_lower for indicator in review_indicators)
-    
+
     def categorize_comment_type(self, content: str) -> str:
         """Categorize the type of review comment.
-        
+
         Args:
             content: Comment content
-            
+
         Returns:
             Comment type: "nitpick", "potential_issue", "refactor_suggestion", "outside_diff", "general"
         """
         content_lower = content.lower()
-        
+
         if "🧹" in content or "nitpick" in content_lower:
             return "nitpick"
         elif "⚠️" in content or "potential issue" in content_lower:
@@ -2217,718 +436,4 @@
         elif "outside diff" in content_lower:
             return "outside_diff"
         else:
-            return "general"
-
-    def analyze_thread_context_relationships(
-        self, threads: List, actionable_comments: List
-    ) -> Dict[str, Any]:
-        """Phase 3: Analyze relationships between thread contexts and actionable comments.
-
-        Args:
-            threads: List of thread contexts
-            actionable_comments: List of actionable comments
-
-        Returns:
-            Dictionary of relationships and context enrichment data
-        """
-        relationships = {
-            "thread_comment_mapping": {},
-            "file_based_clusters": {},
-            "priority_adjustments": {},
-            "context_enrichments": {},
-        }
-
-        # Group actionable comments by file
-        file_clusters = {}
-        for comment in actionable_comments:
-            file_path = comment.file_path
-            if file_path not in file_clusters:
-                file_clusters[file_path] = []
-            file_clusters[file_path].append(comment)
-
-        relationships["file_based_clusters"] = file_clusters
-
-        # Map threads to actionable comments based on context
-        for thread in threads:
-            # thread_file = getattr(thread, "file_context", "")  # Not used currently
-            # thread_line = getattr(thread, "line_context", "")  # Not used currently
-            pass
-
-            # Find related actionable comments
-            related_comments = []
-            for comment in actionable_comments:
-                if self._is_contextually_related(thread, comment):
-                    related_comments.append(comment)
-
-            if related_comments:
-                relationships["thread_comment_mapping"][getattr(thread, "thread_id", "unknown")] = {
-                    "thread": thread,
-                    "related_comments": related_comments,
-                    "context_strength": self._calculate_context_strength(thread, related_comments),
-                }
-
-        # Generate priority adjustments based on context
-        for _thread_id, mapping in relationships["thread_comment_mapping"].items():
-            thread = mapping["thread"]
-            comments = mapping["related_comments"]
-
-            # Adjust priority based on thread discussion intensity
-            if len(getattr(thread, "chronological_comments", [])) > 3:
-                # High discussion activity suggests important issue
-                for comment in comments:
-                    if comment.priority.lower() == "low":
-                        relationships["priority_adjustments"][comment.comment_id] = "MEDIUM"
-                    elif comment.priority.lower() == "medium":
-                        relationships["priority_adjustments"][comment.comment_id] = "HIGH"
-
-        return relationships
-
-    def _is_contextually_related(self, thread, comment) -> bool:
-        """Check if a thread and comment are contextually related.
-
-        Args:
-            thread: Thread context
-            comment: Actionable comment
-
-        Returns:
-            True if they appear to be related
-        """
-        thread_file = getattr(thread, "file_context", "")
-        thread_line = str(getattr(thread, "line_context", ""))
-
-        # Exact file match
-        if thread_file and thread_file == comment.file_path:
-            # Check line proximity
-            if thread_line and hasattr(comment, "line_range"):
-                try:
-                    thread_line_num = int(thread_line)
-                    comment_line = str(comment.line_range)
-                    if "-" in comment_line:
-                        # Range like "10-15"
-                        line_parts = comment_line.split("-")
-                        start_line = int(line_parts[0])
-                        end_line = int(line_parts[1]) if len(line_parts) > 1 else start_line
-                        return start_line <= thread_line_num <= end_line + 5  # Allow 5 lines buffer
-                    else:
-                        comment_line_num = int(comment_line)
-                        return abs(thread_line_num - comment_line_num) <= 10  # Within 10 lines
-                except (ValueError, AttributeError):
-                    return True  # Same file is good enough
-            return True
-
-        # Partial file name match (for cases where paths might be different)
-        if thread_file and comment.file_path:
-            thread_basename = thread_file.split("/")[-1]
-            comment_basename = comment.file_path.split("/")[-1]
-            if thread_basename == comment_basename:
-                return True
-
-        return False
-
-    def _calculate_context_strength(self, thread, related_comments) -> float:
-        """Calculate the strength of context relationship.
-
-        Args:
-            thread: Thread context
-            related_comments: List of related comments
-
-        Returns:
-            Strength score between 0.0 and 1.0
-        """
-        strength = 0.0
-
-        # Base strength from having related comments
-        strength += 0.3
-
-        # Bonus for multiple related comments
-        strength += min(len(related_comments) * 0.1, 0.3)
-
-        # Bonus for discussion activity
-        comment_count = len(getattr(thread, "chronological_comments", []))
-        strength += min(comment_count * 0.05, 0.2)
-
-        # Bonus for unresolved status
-        if not getattr(thread, "is_resolved", True):
-            strength += 0.2
-
-        return min(strength, 1.0)
-
-    def analyze_code_change_patterns(
-        self, actionable_comments: List, pr_diff_data: Optional[Dict] = None
-    ) -> Dict[str, Any]:
-        """Phase 3: Analyze code change patterns to adjust priorities intelligently.
-
-        Args:
-            actionable_comments: List of actionable comments
-            pr_diff_data: Optional PR diff data for analysis
-
-        Returns:
-            Analysis results with priority adjustments
-        """
-        analysis = {
-            "change_type_distribution": {},
-            "file_impact_scores": {},
-            "priority_adjustments": {},
-            "risk_indicators": [],
-        }
-
-        # Group comments by file and analyze change patterns
-        file_groups = {}
-        for comment in actionable_comments:
-            file_path = comment.file_path
-            if file_path not in file_groups:
-                file_groups[file_path] = []
-            file_groups[file_path].append(comment)
-
-        for file_path, comments in file_groups.items():
-            # Calculate file impact score
-            impact_score = self._calculate_file_impact_score(file_path, comments)
-            analysis["file_impact_scores"][file_path] = impact_score
-
-            # Analyze change types
-            change_types = self._identify_change_types(file_path, comments)
-            analysis["change_type_distribution"][file_path] = change_types
-
-            # Generate priority adjustments based on analysis
-            adjustments = self._generate_priority_adjustments_from_analysis(
-                file_path, comments, impact_score, change_types
-            )
-            analysis["priority_adjustments"].update(adjustments)
-
-            # Identify risk indicators
-            risks = self._identify_risk_indicators(file_path, comments, change_types)
-            analysis["risk_indicators"].extend(risks)
-
-        return analysis
-
-    def _calculate_file_impact_score(self, file_path: str, comments: List) -> float:
-        """Calculate impact score for a file based on comments and file type.
-
-        Args:
-            file_path: Path to the file
-            comments: Comments related to this file
-
-        Returns:
-            Impact score between 0.0 and 1.0
-        """
-        score = 0.0
-
-        # Base score from number of comments
-        score += min(len(comments) * 0.15, 0.6)
-
-        # File type importance
-        file_ext = file_path.split(".")[-1].lower() if "." in file_path else ""
-
-        critical_files = {
-            "py": 0.8,
-            "js": 0.8,
-            "ts": 0.8,
-            "java": 0.8,
-            "cpp": 0.8,
-            "c": 0.8,
-            "go": 0.8,
-            "rs": 0.8,
-            "rb": 0.7,
-            "php": 0.7,
-            "scala": 0.7,
-            "sql": 0.9,
-            "dockerfile": 0.9,
-            "yaml": 0.6,
-            "yml": 0.6,
-            "json": 0.6,
-            "sh": 0.7,
-            "bash": 0.7,
-            "zsh": 0.7,
-            "fish": 0.7,
-        }
-
-        # Critical file names
-        file_name = file_path.split("/")[-1].lower()
-        critical_names = {
-            "main.py": 0.9,
-            "index.js": 0.9,
-            "app.py": 0.9,
-            "server.py": 0.9,
-            "config.py": 0.8,
-            "settings.py": 0.8,
-            "requirements.txt": 0.7,
-            "package.json": 0.8,
-            "dockerfile": 0.9,
-            "makefile": 0.7,
-            ".env": 0.9,
-            ".gitignore": 0.3,
-            "readme.md": 0.2,
-        }
-
-        if file_name in critical_names:
-            score += critical_names[file_name] * 0.3
-        elif file_ext in critical_files:
-            score += critical_files[file_ext] * 0.2
-
-        # Bonus for security-related files
-        if any(
-            keyword in file_path.lower()
-            for keyword in ["auth", "security", "crypto", "token", "password", "secret"]
-        ):
-            score += 0.2
-
-        # Bonus for core infrastructure files
-        if any(
-            keyword in file_path.lower()
-            for keyword in ["core", "base", "main", "init", "setup", "config"]
-        ):
-            score += 0.1
-
-        return min(score, 1.0)
-
-    def _identify_change_types(self, file_path: str, comments: List) -> Dict[str, int]:
-        """Identify types of changes based on comment content.
-
-        Args:
-            file_path: Path to the file
-            comments: Comments for this file
-
-        Returns:
-            Dictionary of change type counts
-        """
-        change_types = {
-            "security": 0,
-            "performance": 0,
-            "bug_fix": 0,
-            "refactoring": 0,
-            "new_feature": 0,
-            "documentation": 0,
-            "style": 0,
-            "testing": 0,
-        }
-
-        for comment in comments:
-            description = comment.issue_description.lower()
-
-            # Security changes
-            if any(
-                keyword in description
-                for keyword in [
-                    "security",
-                    "vulnerability",
-                    "exploit",
-                    "injection",
-                    "xss",
-                    "csrf",
-                    "authentication",
-                    "authorization",
-                    "sanitize",
-                    "validate",
-                ]
-            ):
-                change_types["security"] += 1
-
-            # Performance changes
-            elif any(
-                keyword in description
-                for keyword in [
-                    "performance",
-                    "optimize",
-                    "slow",
-                    "memory",
-                    "cpu",
-                    "cache",
-                    "efficiency",
-                    "bottleneck",
-                    "latency",
-                ]
-            ):
-                change_types["performance"] += 1
-
-            # Bug fixes
-            elif any(
-                keyword in description
-                for keyword in ["bug", "error", "fix", "issue", "problem", "crash", "fail"]
-            ):
-                change_types["bug_fix"] += 1
-
-            # Refactoring
-            elif any(
-                keyword in description
-                for keyword in ["refactor", "restructure", "cleanup", "simplify", "extract"]
-            ):
-                change_types["refactoring"] += 1
-
-            # New features
-            elif any(
-                keyword in description
-                for keyword in ["add", "new", "feature", "implement", "create", "introduce"]
-            ):
-                change_types["new_feature"] += 1
-
-            # Documentation
-            elif any(
-                keyword in description
-                for keyword in ["document", "comment", "readme", "doc", "explain"]
-            ):
-                change_types["documentation"] += 1
-
-            # Style/formatting
-            elif any(
-                keyword in description
-                for keyword in ["style", "format", "indent", "whitespace", "lint"]
-            ):
-                change_types["style"] += 1
-
-            # Testing
-            elif any(
-                keyword in description for keyword in ["test", "spec", "coverage", "mock", "assert"]
-            ):
-                change_types["testing"] += 1
-
-        return change_types
-
-    def _generate_priority_adjustments_from_analysis(
-        self, file_path: str, comments: List, impact_score: float, change_types: Dict[str, int]
-    ) -> Dict[str, str]:
-        """Generate priority adjustments based on file analysis.
-
-        Args:
-            file_path: Path to the file
-            comments: Comments for this file
-            impact_score: Calculated impact score
-            change_types: Distribution of change types
-
-        Returns:
-            Dictionary of comment_id to new priority mappings
-        """
-        adjustments = {}
-
-        # High impact files get priority boost
-        if impact_score > 0.7:
-            for comment in comments:
-                current_priority = comment.priority.lower()
-                if current_priority == "low":
-                    adjustments[comment.comment_id] = "MEDIUM"
-                elif current_priority == "medium":
-                    adjustments[comment.comment_id] = "HIGH"
-
-        # Security changes always get high priority
-        if change_types.get("security", 0) > 0:
-            for comment in comments:
-                if any(
-                    keyword in comment.issue_description.lower()
-                    for keyword in ["security", "vulnerability", "exploit"]
-                ):
-                    adjustments[comment.comment_id] = "HIGH"
-
-        # Performance issues in critical files get boosted
-        if change_types.get("performance", 0) > 0 and impact_score > 0.6:
-            for comment in comments:
-                if any(
-                    keyword in comment.issue_description.lower()
-                    for keyword in ["performance", "optimize", "slow"]
-                ):
-                    current_priority = comment.priority.lower()
-                    if current_priority != "high":
-                        adjustments[comment.comment_id] = "HIGH"
-
-        return adjustments
-
-    def _identify_risk_indicators(
-        self, file_path: str, comments: List, change_types: Dict[str, int]
-    ) -> List[Dict[str, str]]:
-        """Identify risk indicators based on file and change analysis.
-
-        Args:
-            file_path: Path to the file
-            comments: Comments for this file
-            change_types: Distribution of change types
-
-        Returns:
-            List of risk indicator dictionaries
-        """
-        risks = []
-
-        # Multiple security issues in one file
-        if change_types.get("security", 0) > 2:
-            risks.append(
-                {
-                    "type": "multiple_security_issues",
-                    "severity": "HIGH",
-                    "description": f"Multiple security issues detected in {file_path}",
-                    "file_path": file_path,
-                }
-            )
-
-        # High comment concentration (possible problem area)
-        if len(comments) > 5:
-            risks.append(
-                {
-                    "type": "high_issue_concentration",
-                    "severity": "MEDIUM",
-                    "description": f"High concentration of issues in {file_path} ({len(comments)} comments)",
-                    "file_path": file_path,
-                }
-            )
-
-        # Mix of security and performance issues
-        if change_types.get("security", 0) > 0 and change_types.get("performance", 0) > 0:
-            risks.append(
-                {
-                    "type": "security_performance_mix",
-                    "severity": "HIGH",
-                    "description": f"Both security and performance issues in {file_path}",
-                    "file_path": file_path,
-                }
-            )
-
-        return risks
-
-    def optimize_processing_for_large_datasets(
-        self, comments: List, max_items: int = 1000
-    ) -> Dict[str, Any]:
-        """Phase 3: Optimize processing for large PR datasets.
-
-        Args:
-            comments: List of comments to process
-            max_items: Maximum number of items to process efficiently
-
-        Returns:
-            Optimization results and processing strategy
-        """
-        optimization = {
-            "dataset_size": len(comments),
-            "processing_strategy": "standard",
-            "sampling_applied": False,
-            "filtered_count": 0,
-            "optimization_applied": [],
-        }
-
-        # Large dataset handling
-        if len(comments) > max_items:
-            optimization["processing_strategy"] = "optimized"
-            optimization["optimization_applied"].append("large_dataset_sampling")
-
-            # Intelligent sampling - prioritize important comments
-            sampled_comments = self._intelligent_sampling(comments, max_items)
-            optimization["filtered_count"] = len(sampled_comments)
-            optimization["sampling_applied"] = True
-
-        # Memory optimization for code blocks
-        if optimization["dataset_size"] > 500:
-            optimization["optimization_applied"].append("code_block_compression")
-
-        # Parallel processing recommendation
-        if optimization["dataset_size"] > 200:
-            optimization["optimization_applied"].append("parallel_processing_recommended")
-
-        return optimization
-
-    def _intelligent_sampling(self, comments: List, target_size: int) -> List:
-        """Intelligent sampling that preserves important comments.
-
-        Args:
-            comments: Full list of comments
-            target_size: Target number of comments to keep
-
-        Returns:
-            Sampled list of comments
-        """
-        if len(comments) <= target_size:
-            return comments
-
-        # Score comments by importance
-        scored_comments = []
-        for comment in comments:
-            score = self._calculate_comment_importance_score(comment)
-            scored_comments.append((comment, score))
-
-        # Sort by importance and take top N
-        scored_comments.sort(key=lambda x: x[1], reverse=True)
-        return [comment for comment, score in scored_comments[:target_size]]
-
-    def _calculate_comment_importance_score(self, comment) -> float:
-        """Calculate importance score for comment sampling.
-
-        Args:
-            comment: Comment to score
-
-        Returns:
-            Importance score
-        """
-        score = 0.0
-
-        if hasattr(comment, "issue_description"):
-            description = comment.issue_description.lower()
-
-            # High importance keywords
-            high_importance = [
-                "security",
-                "vulnerability",
-                "critical",
-                "error",
-                "bug",
-                "performance",
-            ]
-            for keyword in high_importance:
-                if keyword in description:
-                    score += 2.0
-
-            # Medium importance keywords
-            medium_importance = ["improve", "optimize", "refactor", "update", "fix"]
-            for keyword in medium_importance:
-                if keyword in description:
-                    score += 1.0
-
-            # Priority boost
-            if hasattr(comment, "priority"):
-                priority_scores = {"HIGH": 3.0, "MEDIUM": 2.0, "LOW": 1.0}
-                priority = (
-                    comment.priority.value
-                    if hasattr(comment.priority, "value")
-                    else str(comment.priority)
-                )
-                score += priority_scores.get(priority.upper(), 1.0)
-
-        return score
-
-    def enhanced_error_recovery(
-        self, operation_name: str, data: Any, fallback_strategy: str = "graceful"
-    ) -> Dict[str, Any]:
-        """Phase 3: Enhanced error handling with recovery strategies.
-
-        Args:
-            operation_name: Name of the operation being performed
-            data: Data being processed
-            fallback_strategy: Strategy for error recovery
-
-        Returns:
-            Recovery result with status and processed data
-        """
-        recovery_result = {
-            "operation": operation_name,
-            "status": "success",
-            "errors_encountered": [],
-            "recovery_applied": [],
-            "processed_data": data,
-            "warnings": [],
-        }
-
-        try:
-            # Validate input data
-            if not data:
-                recovery_result["warnings"].append("Empty input data provided")
-                return recovery_result
-
-            # Apply error-prone operation simulation (in real usage, this would be the actual operation)
-            if isinstance(data, list) and len(data) > 1000:
-                recovery_result["warnings"].append("Large dataset detected - applying optimization")
-                recovery_result["recovery_applied"].append("dataset_optimization")
-
-            # Memory management for large operations
-            if hasattr(data, "__len__") and len(data) > 500:
-                recovery_result["recovery_applied"].append("memory_management")
-
-        except Exception as e:
-            recovery_result["status"] = "error_recovered"
-            recovery_result["errors_encountered"].append(
-                {
-                    "error_type": type(e).__name__,
-                    "error_message": str(e),
-                    "fallback_applied": fallback_strategy,
-                }
-            )
-
-            # Apply fallback strategies
-            if fallback_strategy == "graceful":
-                # Continue with partial results
-                recovery_result["processed_data"] = self._create_minimal_fallback_data()
-                recovery_result["recovery_applied"].append("graceful_degradation")
-
-            elif fallback_strategy == "retry":
-                # Attempt retry with simplified processing
-                recovery_result["recovery_applied"].append("simplified_retry")
-                recovery_result["processed_data"] = self._create_simplified_data(data)
-
-            elif fallback_strategy == "skip":
-                # Skip problematic items
-                recovery_result["recovery_applied"].append("selective_skipping")
-                recovery_result["processed_data"] = []
-
-        return recovery_result
-
-    def _create_minimal_fallback_data(self) -> List[Any]:
-        """Create minimal fallback data structure."""
-        return []
-
-    def _create_simplified_data(self, original_data: Any) -> List[Any]:
-        """Create simplified version of data for retry."""
-        if isinstance(original_data, list):
-            # Return first 100 items as simplified set
-            return original_data[:100] if len(original_data) > 100 else original_data
-        return []
-
-    def validate_phase3_integration(self) -> Dict[str, Any]:
-        """Validate that Phase 3 features are properly integrated.
-
-        Returns:
-            Validation result with status and feature availability
-        """
-        validation = {
-            "phase3_features": {
-                "context_relationships": False,
-                "code_pattern_analysis": False,
-                "performance_optimization": False,
-                "error_recovery": False,
-                "intelligent_prioritization": False,
-            },
-            "integration_status": "unknown",
-            "missing_features": [],
-            "warnings": [],
-        }
-
-        # Check for context relationship methods
-        if hasattr(self, "analyze_thread_context_relationships"):
-            validation["phase3_features"]["context_relationships"] = True
-        else:
-            validation["missing_features"].append("analyze_thread_context_relationships")
-
-        # Check for code pattern analysis
-        if hasattr(self, "analyze_code_change_patterns"):
-            validation["phase3_features"]["code_pattern_analysis"] = True
-        else:
-            validation["missing_features"].append("analyze_code_change_patterns")
-
-        # Check for performance optimization
-        if hasattr(self, "optimize_processing_for_large_datasets"):
-            validation["phase3_features"]["performance_optimization"] = True
-        else:
-            validation["missing_features"].append("optimize_processing_for_large_datasets")
-
-        # Check for error recovery
-        if hasattr(self, "enhanced_error_recovery"):
-            validation["phase3_features"]["error_recovery"] = True
-        else:
-            validation["missing_features"].append("enhanced_error_recovery")
-
-        # Check for intelligent prioritization (via ActionableComment model)
-        try:
-            from ..models.actionable_comment import ActionableComment
-
-            if hasattr(ActionableComment, "_detect_priority"):
-                validation["phase3_features"]["intelligent_prioritization"] = True
-            else:
-                validation["missing_features"].append("intelligent_prioritization")
-        except ImportError:
-            validation["missing_features"].append("actionable_comment_model")
-
-        # Determine integration status
-        enabled_features = sum(validation["phase3_features"].values())
-        total_features = len(validation["phase3_features"])
-
-        if enabled_features == total_features:
-            validation["integration_status"] = "fully_integrated"
-        elif enabled_features >= total_features * 0.8:
-            validation["integration_status"] = "mostly_integrated"
-        elif enabled_features >= total_features * 0.5:
-            validation["integration_status"] = "partially_integrated"
-        else:
-            validation["integration_status"] = "poorly_integrated"
-
-        return validation+            return "general"