"""Summary comment processor for extracting CodeRabbit summaries."""

import re
from typing import List, Optional, Dict, Any

from ..models import SummaryComment, ChangeEntry
from ..exceptions import CommentParsingError


class SummaryProcessor:
    """Processes CodeRabbit summary comments to extract structured information."""

    def __init__(self):
        """Initialize the summary processor."""
        self.summary_patterns = [
            r"#+\s*Summary\s+by\s+CodeRabbit",
            r"## Summary",
            r"# Summary",
            r"Summary by CodeRabbit",
            r"## 📋 Summary",
            r"🤖 Summary by CodeRabbit",
            r"#+\s*サマリー\s+by\s+CodeRabbit",
            r"## サマリー",
            r"# サマリー",
            r"サマリー by CodeRabbit",
            r"## 📋 サマリー",
            r"🤖 サマリー by CodeRabbit"
        ]

    def process_summary_comment(self, comment: Dict[str, Any]) -> SummaryComment:
        """Process a CodeRabbit summary comment.

        Args:
            comment: Raw comment data from GitHub API

        Returns:
            SummaryComment object with extracted information

        Raises:
            CommentParsingError: If comment cannot be processed
        """
        try:
            body = comment.get("body", "")
<<<<<<< HEAD

            if not self._is_summary_comment(body):
=======
            
            if not self.is_summary_comment(body):
>>>>>>> 8b2f4230
                raise CommentParsingError(
                    "Comment does not appear to be a CodeRabbit summary"
                )

            # Extract different sections from the summary
            new_features = self._extract_new_features(body)
            documentation_changes = self._extract_documentation_changes(body)
            test_changes = self._extract_test_changes(body)
            walkthrough = self._extract_walkthrough(body)
            changes_table = self._extract_changes_table(body)
            sequence_diagram = self._extract_sequence_diagram(body)

            return SummaryComment(
                new_features=new_features,
                documentation_changes=documentation_changes,
                test_changes=test_changes,
                walkthrough=walkthrough,
                changes_table=changes_table,
                sequence_diagram=sequence_diagram,
                raw_content=body
            )

        except Exception as e:
            raise CommentParsingError(f"Failed to process summary comment: {str(e)}") from e

    def _is_summary_comment(self, body: str) -> bool:
        """Check if the comment body contains a CodeRabbit summary.

        Args:
            body: Comment body text

        Returns:
            True if this is a summary comment
        """
        body_lines = body.lower()
        return any(
            re.search(pattern, body_lines, re.IGNORECASE)
            for pattern in self.summary_patterns
        )

<<<<<<< HEAD
=======
    def is_summary_comment(self, body: str) -> bool:
        """Public API to check if the comment body contains a CodeRabbit summary.
        
        Args:
            body: Comment body text
            
        Returns:
            True if this is a summary comment
        """
        return self._is_summary_comment(body)
    
>>>>>>> 8b2f4230
    def _extract_new_features(self, content: str) -> List[str]:
        """Extract new features from summary content.

        Args:
            content: Summary comment body

        Returns:
            List of new features mentioned
        """
        features = []

        # Common patterns for new features
        feature_patterns = [
            r"### New features?\s*\n(.*?)(?=\n###|\n##|\n---|\Z)",
            r"## New features?\s*\n(.*?)(?=\n##|\n---|\Z)",
            r"#### New features?\s*\n(.*?)(?=\n####|\n###|\n##|\Z)",
            r"#### ✨ New features?\s*\n(.*?)(?=\n####|\n###|\n##|\Z)",
            r"- \*\*New features?\*\*:?\s*(.*?)(?=\n-|\n##|\Z)"
        ]

        for pattern in feature_patterns:
            matches = re.finditer(pattern, content, re.DOTALL | re.IGNORECASE)
            for match in matches:
                section = match.group(1).strip()
                features.extend(self._parse_bullet_points(section))

        # Remove duplicates while preserving order
        seen = set()
        unique_features = []
        for feature in features:
            if feature not in seen:
                seen.add(feature)
                unique_features.append(feature)

        return unique_features

    def _extract_documentation_changes(self, content: str) -> List[str]:
        """Extract documentation changes from summary content.

        Args:
            content: Summary comment body

        Returns:
            List of documentation changes mentioned
        """
        doc_changes = []

        # Common patterns for documentation changes
        doc_patterns = [
            r"### Documentation\s*\n(.*?)(?=\n###|\n##|\n---|\Z)",
            r"## Documentation\s*\n(.*?)(?=\n##|\n---|\Z)",
            r"#### Documentation\s*\n(.*?)(?=\n####|\n###|\n##|\Z)",
            r"#### 📚 Documentation\s*\n(.*?)(?=\n####|\n###|\n##|\Z)",
            r"- \*\*Documentation\*\*:?\s*(.*?)(?=\n-|\n##|\Z)"
        ]

        for pattern in doc_patterns:
            matches = re.finditer(pattern, content, re.DOTALL | re.IGNORECASE)
            for match in matches:
                section = match.group(1).strip()
                doc_changes.extend(self._parse_bullet_points(section))

        # Remove duplicates while preserving order
        seen = set()
        unique_changes = []
        for change in doc_changes:
            if change not in seen:
                seen.add(change)
                unique_changes.append(change)

        return unique_changes

    def _extract_test_changes(self, content: str) -> List[str]:
        """Extract test changes from summary content.

        Args:
            content: Summary comment body

        Returns:
            List of test changes mentioned
        """
        test_changes = []

        # Common patterns for test changes
        test_patterns = [
            r"### Tests?\s*\n(.*?)(?=\n###|\n##|\n---|\Z)",
            r"## Tests?\s*\n(.*?)(?=\n##|\n---|\Z)",
            r"#### Tests?\s*\n(.*?)(?=\n####|\n###|\n##|\Z)",
            r"#### 🧪 Tests?\s*\n(.*?)(?=\n####|\n###|\n##|\Z)",
            r"- \*\*Tests?\*\*:?\s*(.*?)(?=\n-|\n##|\Z)"
        ]

        for pattern in test_patterns:
            matches = re.finditer(pattern, content, re.DOTALL | re.IGNORECASE)
            for match in matches:
                section = match.group(1).strip()
                test_changes.extend(self._parse_bullet_points(section))

        # Remove duplicates while preserving order
        seen = set()
        unique_changes = []
        for change in test_changes:
            if change not in seen:
                seen.add(change)
                unique_changes.append(change)

        return unique_changes

    def _extract_walkthrough(self, content: str) -> str:
        """Extract walkthrough section from summary content.

        Args:
            content: Summary comment body

        Returns:
            Walkthrough text or empty string if not found
        """
        # Common patterns for walkthrough
        walkthrough_patterns = [
            r"### Walkthrough\s*\n(.*?)(?=\n###|\n##|\n---|\Z)",
            r"## Walkthrough\s*\n(.*?)(?=\n##|\n---|\Z)",
            r"#### Walkthrough\s*\n(.*?)(?=\n####|\n###|\n##|\Z)",
            r"#### 🚶 Walkthrough\s*\n(.*?)(?=\n####|\n###|\n##|\Z)",
        ]

        for pattern in walkthrough_patterns:
            match = re.search(pattern, content, re.DOTALL | re.IGNORECASE)
            if match:
                return match.group(1).strip()

        return ""

    def _extract_changes_table(self, content: str) -> List[ChangeEntry]:
        """Extract changes table from summary content.

        Args:
            content: Summary comment body

        Returns:
            List of ChangeEntry objects
        """
        changes = []

        # Look for markdown tables - simpler approach
        # Find lines that look like table rows
        lines = content.split('\n')
        table_lines = []
        current_table = []
<<<<<<< HEAD

=======
        in_code_block = False
        
>>>>>>> 8b2f4230
        for line in lines:
            line_stripped = line.strip()
            
            # Check for fenced code block markers
            if line_stripped.startswith("```"):
                in_code_block = not in_code_block
                # If we're entering a code block and have an open table, close it
                if in_code_block and len(current_table) >= 2:
                    table_lines.append(current_table)
                    current_table = []
                continue
            
            # Skip table detection inside code blocks
            if in_code_block:
                continue
                
            if line_stripped and '|' in line_stripped and line_stripped.count('|') >= 2:
                current_table.append(line_stripped)
            else:
                if len(current_table) >= 2:  # At least header + one data row
                    table_lines.append(current_table)
                current_table = []
<<<<<<< HEAD

        # Don't forget the last table
        if len(current_table) >= 2:
=======
        
        # Don't forget the last table (if not in code block)
        if not in_code_block and len(current_table) >= 2:
>>>>>>> 8b2f4230
            table_lines.append(current_table)

        # Process each table
        for table_rows in table_lines:
            self._process_table_rows(table_rows, changes)

        return changes

    def _process_table_rows(self, rows: List[str], changes: List[ChangeEntry]) -> None:
        """Process table rows to extract change entries.

        Args:
            rows: List of table row strings
            changes: List to append ChangeEntry objects to
        """
        if len(rows) < 2:
            return

        # Skip header row and potential separator row
        data_start = 1
        if len(rows) > 1:
            # Check if any row looks like a separator (contains mostly dashes, pipes, spaces, colons)
            for i in range(1, min(3, len(rows))):  # Check first few rows after header
                if re.match(r'^\s*\|[\s\-:|]+\|\s*$', rows[i]):
                    data_start = i + 1
                    break

        for row in rows[data_start:]:
            cells = [cell.strip() for cell in row.split('|')]
            # Remove empty cells from start/end
            while cells and not cells[0]:
                cells.pop(0)
            while cells and not cells[-1]:
                cells.pop()

            if len(cells) >= 2:
                cohort_or_files = self._clean_table_cell(cells[0])
                summary = self._clean_table_cell(cells[1])

                # Skip separator rows (containing only dashes, colons, spaces)
                if (cohort_or_files and summary and
                    not re.match(r'^[\s\-:]+$', cohort_or_files) and
                    not re.match(r'^[\s\-:]+$', summary)):
                    changes.append(ChangeEntry(
                        cohort_or_files=cohort_or_files,
                        summary=summary
                    ))

    def _extract_sequence_diagram(self, content: str) -> Optional[str]:
        """Extract sequence diagram from summary content.

        Args:
            content: Summary comment body

        Returns:
            Sequence diagram text or None if not found
        """
        # Look for mermaid sequence diagrams
        mermaid_patterns = [
            r"```mermaid\s*\n(sequenceDiagram.*?)```",
            r"```\s*mermaid\s*\n(sequenceDiagram.*?)```",
            r"```sequence\s*\n(.*?)```"
        ]

        for pattern in mermaid_patterns:
            match = re.search(pattern, content, re.DOTALL | re.IGNORECASE)
            if match:
                return match.group(1).strip()

        # Look for other diagram formats
        diagram_patterns = [
            r"```\s*diagram\s*\n(.*?)```",
            r"```\s*flow\s*\n(.*?)```",
            r"```\s*graph\s*\n(.*?)```"
        ]

        for pattern in diagram_patterns:
            match = re.search(pattern, content, re.DOTALL | re.IGNORECASE)
            if match:
                diagram_content = match.group(1).strip()
                # Check if it looks like a sequence diagram
                if any(keyword in diagram_content.lower() for keyword in
                       ['sequence', 'participant', 'actor', '->', 'activate', 'deactivate']):
                    return diagram_content

        return None

    def _parse_bullet_points(self, section: str) -> List[str]:
        """Parse bullet points from a section of text.

        Args:
            section: Text section containing bullet points

        Returns:
            List of bullet point items
        """
        if not section:
            return []

        items = []

        # Match different bullet point formats
        bullet_patterns = [
            r"^[-*+]\s+(.+)$",  # - item, * item, + item
            r"^\d+\.\s+(.+)$",  # 1. item, 2. item
            r"^[•·]\s+(.+)$",   # • item, · item
        ]

        lines = section.split('\n')
        for line in lines:
            line = line.strip()
            if not line:
                continue

            for pattern in bullet_patterns:
                match = re.match(pattern, line)
                if match:
                    item = match.group(1).strip()
                    # Remove markdown formatting
                    item = re.sub(r'\*\*(.*?)\*\*', r'\1', item)  # **bold**
                    item = re.sub(r'\*(.*?)\*', r'\1', item)      # *italic*
                    item = re.sub(r'`(.*?)`', r'\1', item)        # `code`

                    if item:
                        items.append(item)
                    break
            else:
                # If it's not a bullet point but looks like content, add it
                if len(line) > 10 and not line.startswith('#'):
                    items.append(line)

        return items

    def _clean_table_cell(self, cell: str) -> str:
        """Clean table cell content.

        Args:
            cell: Raw table cell content

        Returns:
            Cleaned cell content
        """
        # Remove markdown formatting
        cell = re.sub(r'\*\*(.*?)\*\*', r'\1', cell)  # **bold**
        cell = re.sub(r'\*(.*?)\*', r'\1', cell)      # *italic*
        cell = re.sub(r'`(.*?)`', r'\1', cell)        # `code`
        cell = re.sub(r'\[(.*?)\]\([^)]*\)', r'\1', cell)  # [text](link)

        return cell.strip()

    def has_summary_content(self, content: str) -> bool:
        """Check if content contains any summary-like information.

        Args:
            content: Comment content to check

        Returns:
            True if content appears to be a summary
        """
        summary_indicators = [
            "summary", "walkthrough", "changes", "new features",
            "documentation", "tests", "overview", "highlights"
        ]

        content_lower = content.lower()
        return any(indicator in content_lower for indicator in summary_indicators)<|MERGE_RESOLUTION|>--- conflicted
+++ resolved
@@ -41,13 +41,8 @@
         """
         try:
             body = comment.get("body", "")
-<<<<<<< HEAD
-
-            if not self._is_summary_comment(body):
-=======
             
             if not self.is_summary_comment(body):
->>>>>>> 8b2f4230
                 raise CommentParsingError(
                     "Comment does not appear to be a CodeRabbit summary"
                 )
@@ -88,8 +83,6 @@
             for pattern in self.summary_patterns
         )
 
-<<<<<<< HEAD
-=======
     def is_summary_comment(self, body: str) -> bool:
         """Public API to check if the comment body contains a CodeRabbit summary.
         
@@ -101,7 +94,6 @@
         """
         return self._is_summary_comment(body)
     
->>>>>>> 8b2f4230
     def _extract_new_features(self, content: str) -> List[str]:
         """Extract new features from summary content.
 
@@ -250,12 +242,8 @@
         lines = content.split('\n')
         table_lines = []
         current_table = []
-<<<<<<< HEAD
-
-=======
         in_code_block = False
         
->>>>>>> 8b2f4230
         for line in lines:
             line_stripped = line.strip()
             
@@ -278,15 +266,9 @@
                 if len(current_table) >= 2:  # At least header + one data row
                     table_lines.append(current_table)
                 current_table = []
-<<<<<<< HEAD
-
-        # Don't forget the last table
-        if len(current_table) >= 2:
-=======
         
         # Don't forget the last table (if not in code block)
         if not in_code_block and len(current_table) >= 2:
->>>>>>> 8b2f4230
             table_lines.append(current_table)
 
         # Process each table
