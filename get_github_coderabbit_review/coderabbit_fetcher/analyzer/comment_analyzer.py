"""Comment analyzer for filtering and processing CodeRabbit comments."""

import re
from datetime import datetime
from typing import Any, Dict, List

from ..exceptions import CommentParsingError
<<<<<<< HEAD
from ..models import (
    ActionableComment,
    AnalyzedComments,
    CommentMetadata,
    ReviewComment,
    SummaryComment,
)
from ..processors import SummaryProcessor
=======
from ..processors import SummaryProcessor, ReviewProcessor
>>>>>>> 0421cf64


class CommentAnalyzer:
    """Analyzes and filters CodeRabbit comments from GitHub PR data."""

    def __init__(self, resolved_marker: str = "🔒 CODERABBIT_RESOLVED 🔒"):
        """Initialize the comment analyzer.

        Args:
            resolved_marker: Marker text indicating a resolved comment thread
        """
        self.resolved_marker = resolved_marker
        self.coderabbit_author = "coderabbitai[bot]"
        self.summary_processor = SummaryProcessor()
        self.review_processor = ReviewProcessor()

    def analyze_comments(self, comments_data: Dict[str, Any]) -> AnalyzedComments:
        """Analyze GitHub PR comments and extract CodeRabbit-specific information.

        Args:
            comments_data: Raw GitHub API response containing PR comments

        Returns:
            AnalyzedComments object with processed comment data

        Raises:
            CommentParsingError: If comment data cannot be parsed
        """
        try:
            # Extract different comment types from the data
            inline_comments = comments_data.get("inline_comments", [])
            review_comments = comments_data.get("review_comments", [])
            pr_comments = comments_data.get("pr_comments", [])

            # Filter CodeRabbit comments
            coderabbit_inline = self.filter_coderabbit_comments(inline_comments)
            coderabbit_reviews = self.filter_coderabbit_comments(review_comments)
            coderabbit_pr_comments = self.filter_coderabbit_comments(pr_comments)

            # Group into threads and analyze resolution status
            inline_threads = self._group_into_threads(coderabbit_inline)
            review_threads = self._group_into_threads(coderabbit_reviews)

            # Filter out resolved threads
            unresolved_inline = self._filter_unresolved_threads(inline_threads)
            unresolved_reviews = self._filter_unresolved_threads(review_threads)

            # Process different comment types
            summary_comments = self._extract_summary_comments(coderabbit_pr_comments)
            actionable_comments = self._extract_actionable_comments(
                unresolved_inline + unresolved_reviews
            )

            # Create metadata (will be properly initialized from CLI)
<<<<<<< HEAD
            total_coderabbit = (
                len(coderabbit_inline) + len(coderabbit_reviews) + len(coderabbit_pr_comments)
            )
            resolved = (
                len(inline_threads)
                + len(review_threads)
                - len(unresolved_inline)
                - len(unresolved_reviews)
            )
=======
            total_coderabbit = len(coderabbit_inline) + len(coderabbit_reviews) + len(coderabbit_pr_comments)
            total_threads = len(inline_threads) + len(review_threads)
            unresolved_threads = sum(1 for t in inline_threads if not self.is_resolved(t)) \
                               + sum(1 for t in review_threads if not self.is_resolved(t))
            resolved = total_threads - unresolved_threads
>>>>>>> 0421cf64

            metadata = CommentMetadata(
                pr_number=0,  # Will be set from CLI
                pr_title="",  # Will be set from CLI
                owner="",  # Will be set from CLI
                repo="",  # Will be set from CLI
                processed_at=datetime.now(),
                total_comments=total_coderabbit,
                coderabbit_comments=total_coderabbit,
                resolved_comments=resolved,
                actionable_comments=len(actionable_comments),
                processing_time_seconds=0.0,  # Will be calculated in CLI
            )

            # Convert unresolved comments to ReviewComment objects using ReviewProcessor
            review_comments = []
            for comment in unresolved_inline + unresolved_reviews:
<<<<<<< HEAD
                review_comment = ReviewComment(
                    actionable_count=1,  # Each unresolved comment is considered actionable
                    raw_content=comment.get("body", ""),
                )
                review_comments.append(review_comment)
=======
                try:
                    # Use ReviewProcessor to extract structured information
                    review_comment = self.review_processor.process_review_comment(comment)
                    review_comments.append(review_comment)
                except CommentParsingError:
                    # Fallback to basic ReviewComment
                    review_comment = ReviewComment(
                        actionable_count=1,  # Each unresolved comment is considered actionable
                        raw_content=comment.get("body", "")
                    )
                    review_comments.append(review_comment)
>>>>>>> 0421cf64

            return AnalyzedComments(
                summary_comments=summary_comments,
                review_comments=review_comments,
                metadata=metadata,
                # Note: actionable_comments will be added in a future enhancement
                # For now, they are included in review_comments
            )

        except Exception as e:
            raise CommentParsingError(f"Failed to analyze comments: {str(e)}") from e

    def filter_coderabbit_comments(self, comments: List[Dict[str, Any]]) -> List[Dict[str, Any]]:
        """Filter comments to include only those from CodeRabbit.

        Args:
            comments: List of comment dictionaries from GitHub API

        Returns:
            List of CodeRabbit comments only
        """
        return [comment for comment in comments if self._is_coderabbit_comment(comment)]

    def is_resolved(self, comment_thread: List[Dict[str, Any]]) -> bool:
        """Check if a comment thread is marked as resolved.

        Args:
            comment_thread: List of comments in chronological order

        Returns:
            True if the thread is marked as resolved
        """
        if not comment_thread:
            return False

        # Sort comments by creation time to find the last one
        sorted_comments = sorted(comment_thread, key=lambda c: c.get("created_at", ""))

        # Check if the last CodeRabbit comment contains the resolved marker
        for comment in reversed(sorted_comments):
            if self._is_coderabbit_comment(comment):
                body = comment.get("body", "")
                if self.resolved_marker in body:
                    return True
                # If we find a CodeRabbit comment without the marker, it's not resolved
                break

        return False

    def _is_coderabbit_comment(self, comment: Dict[str, Any]) -> bool:
        """Check if a comment is from CodeRabbit.

        Args:
            comment: Comment dictionary from GitHub API

        Returns:
            True if the comment is from CodeRabbit
        """
        user = comment.get("user", {})
        if isinstance(user, str):
            return user == self.coderabbit_author
        return user.get("login", "") == self.coderabbit_author

    def _group_into_threads(self, comments: List[Dict[str, Any]]) -> List[List[Dict[str, Any]]]:
        """Group comments into conversation threads.

        Args:
            comments: List of comments to group

        Returns:
            List of comment threads (each thread is a list of comments)
        """
        threads = {}

        for comment in comments:
            # Use file path and line number as thread identifier for inline comments
            path = comment.get("path", "")
            line = comment.get("line") or comment.get("original_line") or 0
            position = comment.get("position", 0)

            # For review-level comments, use PR number as identifier
            if not path:
                thread_id = "review"
            else:
                thread_id = f"{path}:{line}:{position}"

            if thread_id not in threads:
                threads[thread_id] = []
            threads[thread_id].append(comment)

        # Sort each thread by creation time
        for thread_id in threads:
            threads[thread_id].sort(key=lambda c: c.get("created_at", ""))

        return list(threads.values())

    def _filter_unresolved_threads(
        self, threads: List[List[Dict[str, Any]]]
    ) -> List[Dict[str, Any]]:
        """Filter out resolved comment threads.

        Args:
            threads: List of comment threads

        Returns:
            Flattened list of comments from unresolved threads
        """
        unresolved_comments = []

        for thread in threads:
            if not self.is_resolved(thread):
                unresolved_comments.extend(thread)

        return unresolved_comments

    def _extract_summary_comments(self, comments: List[Dict[str, Any]]) -> List[SummaryComment]:
        """Extract and process summary comments from CodeRabbit.

        Args:
            comments: List of PR-level comments

        Returns:
            List of processed summary comments
        """
        summary_comments = []

        for comment in comments:
            body = comment.get("body", "")

            # Use SummaryProcessor to check if this is a summary comment
            if self.summary_processor.is_summary_comment(body):
                try:
                    # Process the summary comment using SummaryProcessor
                    summary_comment = self.summary_processor.process_summary_comment(comment)
                    summary_comments.append(summary_comment)
                except CommentParsingError:
                    # If processing fails, fall back to basic summary comment
                    summary_comments.append(SummaryComment(raw_content=body))
            elif self.summary_processor.has_summary_content(body):
                # If it has summary-like content but isn't a formal summary
                summary_comments.append(SummaryComment(raw_content=body))

        return summary_comments

    def _extract_actionable_comments(
        self, comments: List[Dict[str, Any]]
    ) -> List[ActionableComment]:
        """Extract actionable comments that require developer attention.

        Args:
            comments: List of unresolved comments

        Returns:
            List of actionable comments with priority classification
        """
        actionable_comments = []

        for comment in comments:
            body = comment.get("body", "")

            # Determine priority based on content patterns
            priority = self._determine_priority(body)

            # Extract actionable items from the comment
            action_items = self._extract_action_items(body)

            if action_items or priority != "info":
                # Map priority to enum values
                if priority == "critical":
                    priority = "high"  # Map critical to high as critical is not in enum
                elif priority == "info":
                    priority = "low"  # Map info to low

                # Create required fields for ActionableComment
                comment_id = str(comment.get("id", ""))
                file_path = comment.get("path", "")
                line_number = comment.get("line") or comment.get("position", 0)
                line_range = f"{line_number}" if line_number else "0"
                issue_description = self._extract_issue_description(body)

                actionable_comments.append(
                    ActionableComment(
                        comment_id=comment_id,
                        file_path=file_path,
                        line_range=line_range,
                        issue_description=issue_description,
                        priority=priority,
                        raw_content=body,
                    )
                )

        return actionable_comments

    def _determine_priority(self, body: str) -> str:
        """Determine the priority level of a comment based on its content.

        Args:
            body: Comment body text

        Returns:
            Priority level: "critical", "high", "medium", "low", "info"
        """
        body_lower = body.lower()

        # Critical priority patterns
        critical_patterns = [
            "security",
            "vulnerability",
            "critical",
            "urgent",
            "breaking",
            "セキュリティ",
            "脆弱性",
            "重要",
            "緊急",
            "致命的",
        ]

        # High priority patterns
        high_patterns = [
            "error",
            "bug",
            "issue",
            "problem",
            "failure",
            "fix",
            "エラー",
            "バグ",
            "問題",
            "不具合",
            "修正",
        ]

        # Medium priority patterns
        medium_patterns = [
            "improvement",
            "optimize",
            "refactor",
            "performance",
            "改善",
            "最適化",
            "リファクタリング",
            "性能",
        ]

        # Low priority patterns
        low_patterns = [
            "style",
            "formatting",
            "convention",
            "documentation",
            "スタイル",
            "フォーマット",
            "規約",
            "ドキュメント",
        ]

        if any(pattern in body_lower for pattern in critical_patterns):
            return "critical"
        elif any(pattern in body_lower for pattern in high_patterns):
            return "high"
        elif any(pattern in body_lower for pattern in medium_patterns):
            return "medium"
        elif any(pattern in body_lower for pattern in low_patterns):
            return "low"
        else:
            return "info"

    def _extract_action_items(self, body: str) -> List[str]:
        """Extract specific action items from comment body.

        Args:
            body: Comment body text

        Returns:
            List of extracted action items
        """
        action_items = []

        # Look for common action patterns
        action_patterns = [
            r"(?:Please|Consider|Should|Need to|Must)\s+([^.!?]+)",
            r"(?:してください|考慮してください|すべきです|する必要があります)\s*([^。！？]+)",
            r"```suggestion\s*\n([^`]+)```",
            r"<!-- suggestion_start -->.*?```suggestion\s*\n([^`]+)```.*?<!-- suggestion_end -->",
        ]

        for pattern in action_patterns:
            matches = re.finditer(pattern, body, re.DOTALL | re.IGNORECASE)
            for match in matches:
                action_item = match.group(1).strip()
                if action_item and len(action_item) > 5:  # Filter out very short matches
                    action_items.append(action_item)

        return action_items

    def _categorize_comment(self, body: str) -> str:
        """Categorize the type of comment based on its content.

        Args:
            body: Comment body text

        Returns:
            Comment category: "refactor", "security", "performance", "style", "documentation", "general"
        """
        body_lower = body.lower()

        if any(word in body_lower for word in ["refactor", "リファクタリング", "restructure"]):
            return "refactor"
        elif any(
            word in body_lower for word in ["security", "セキュリティ", "vulnerability", "脆弱性"]
        ):
            return "security"
        elif any(word in body_lower for word in ["performance", "性能", "optimize", "最適化"]):
            return "performance"
        elif any(word in body_lower for word in ["style", "format", "スタイル", "フォーマット"]):
            return "style"
        elif any(word in body_lower for word in ["documentation", "ドキュメント"]) and not any(
            word in body_lower for word in ["comment", "コメント"]
        ):
            return "documentation"
        else:
            return "general"

    def _extract_issue_description(self, body: str) -> str:
        """Extract a concise issue description from comment body.

        Args:
            body: Full comment body text

        Returns:
            Concise issue description (first meaningful sentence)
        """
        # Remove HTML/markdown formatting
        import re

        clean_body = re.sub(r"<[^>]+>", "", body)
        clean_body = re.sub(r"\*{1,2}([^*]+)\*{1,2}", r"\1", clean_body)
        clean_body = re.sub(r"`([^`]+)`", r"\1", clean_body)

        # Split into sentences and find the first meaningful one
        sentences = re.split(r"[.!?]\s+", clean_body.strip())

        for sentence in sentences:
            sentence = sentence.strip()
            # Skip very short sentences or common prefixes
            if len(sentence) > 20 and not sentence.startswith("_") and not sentence.startswith("<"):
                return sentence[:100] + "..." if len(sentence) > 100 else sentence

        # Fallback to first 100 characters
        return clean_body[:100] + "..." if len(clean_body) > 100 else clean_body<|MERGE_RESOLUTION|>--- conflicted
+++ resolved
@@ -1,22 +1,19 @@
 """Comment analyzer for filtering and processing CodeRabbit comments."""
 
 import re
+from typing import Dict, List, Optional, Any, Tuple
 from datetime import datetime
-from typing import Any, Dict, List
-
+
+from ..models import (
+    AnalyzedComments,
+    SummaryComment,
+    ReviewComment,
+    ActionableComment,
+    ThreadContext,
+    CommentMetadata,
+)
 from ..exceptions import CommentParsingError
-<<<<<<< HEAD
-from ..models import (
-    ActionableComment,
-    AnalyzedComments,
-    CommentMetadata,
-    ReviewComment,
-    SummaryComment,
-)
-from ..processors import SummaryProcessor
-=======
 from ..processors import SummaryProcessor, ReviewProcessor
->>>>>>> 0421cf64
 
 
 class CommentAnalyzer:
@@ -71,23 +68,14 @@
             )
 
             # Create metadata (will be properly initialized from CLI)
-<<<<<<< HEAD
             total_coderabbit = (
                 len(coderabbit_inline) + len(coderabbit_reviews) + len(coderabbit_pr_comments)
             )
-            resolved = (
-                len(inline_threads)
-                + len(review_threads)
-                - len(unresolved_inline)
-                - len(unresolved_reviews)
+            total_threads = len(inline_threads) + len(review_threads)
+            unresolved_threads = sum(1 for t in inline_threads if not self.is_resolved(t)) + sum(
+                1 for t in review_threads if not self.is_resolved(t)
             )
-=======
-            total_coderabbit = len(coderabbit_inline) + len(coderabbit_reviews) + len(coderabbit_pr_comments)
-            total_threads = len(inline_threads) + len(review_threads)
-            unresolved_threads = sum(1 for t in inline_threads if not self.is_resolved(t)) \
-                               + sum(1 for t in review_threads if not self.is_resolved(t))
             resolved = total_threads - unresolved_threads
->>>>>>> 0421cf64
 
             metadata = CommentMetadata(
                 pr_number=0,  # Will be set from CLI
@@ -105,13 +93,6 @@
             # Convert unresolved comments to ReviewComment objects using ReviewProcessor
             review_comments = []
             for comment in unresolved_inline + unresolved_reviews:
-<<<<<<< HEAD
-                review_comment = ReviewComment(
-                    actionable_count=1,  # Each unresolved comment is considered actionable
-                    raw_content=comment.get("body", ""),
-                )
-                review_comments.append(review_comment)
-=======
                 try:
                     # Use ReviewProcessor to extract structured information
                     review_comment = self.review_processor.process_review_comment(comment)
@@ -120,10 +101,9 @@
                     # Fallback to basic ReviewComment
                     review_comment = ReviewComment(
                         actionable_count=1,  # Each unresolved comment is considered actionable
-                        raw_content=comment.get("body", "")
+                        raw_content=comment.get("body", ""),
                     )
                     review_comments.append(review_comment)
->>>>>>> 0421cf64
 
             return AnalyzedComments(
                 summary_comments=summary_comments,
