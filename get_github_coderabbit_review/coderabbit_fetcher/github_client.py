"""GitHub CLI wrapper for authenticated API access."""

import json
import subprocess
import re
from typing import Dict, List, Optional, Any, Tuple
from urllib.parse import urlparse

from .exceptions import GitHubAuthenticationError, InvalidPRUrlError, CodeRabbitFetcherError


class GitHubAPIError(CodeRabbitFetcherError):
    """Exception raised when GitHub API operations fail."""
    pass


class GitHubClient:
    """Wrapper for GitHub CLI operations."""

    def __init__(self):
        """Initialize GitHub client and check authentication."""
        self._authenticated = None
        self.check_authentication()

    def check_authentication(self) -> bool:
        """Check if GitHub CLI is authenticated.

        Returns:
            True if authenticated, False otherwise

        Raises:
            GitHubAuthenticationError: If authentication check fails
        """
        if self._authenticated is not None:
            return self._authenticated

        try:
            result = subprocess.run(
                ["gh", "auth", "status"],
                capture_output=True,
                text=True,
                timeout=10
            )

            # gh auth status returns 0 when authenticated
            self._authenticated = result.returncode == 0

            if not self._authenticated:
                error_msg = "GitHub CLI is not authenticated. Please run 'gh auth login'"
                if result.stderr:
                    error_msg += f". Error: {result.stderr.strip()}"
                raise GitHubAuthenticationError(error_msg)

            return True

        except subprocess.TimeoutExpired:
            raise GitHubAuthenticationError("GitHub CLI authentication check timed out")
        except FileNotFoundError:
            raise GitHubAuthenticationError("GitHub CLI (gh) is not installed or not in PATH")
        except Exception as e:
            raise GitHubAuthenticationError(f"Failed to check GitHub CLI authentication: {e}")

    def is_authenticated(self) -> bool:
        """Check if client is authenticated (cached result).

        Returns:
            True if authenticated, False otherwise
        """
        return self._authenticated or False

<<<<<<< HEAD
    def validate(self) -> Dict[str, Any]:
        """Validate GitHub CLI setup and authentication.
        
        Returns:
            Dictionary with validation results
        """
        from .validation import ValidationResult
        
        result = ValidationResult(valid=True)
        
        try:
            # Check if gh CLI is available
            import subprocess
            subprocess.run(['gh', '--version'], capture_output=True, check=True, timeout=5)
        except FileNotFoundError:
            result.add_issue("GitHub CLI (gh) not found. Install from https://cli.github.com/")
        except subprocess.CalledProcessError:
            result.add_issue("GitHub CLI found but not working properly")
        except subprocess.TimeoutExpired:
            result.add_issue("GitHub CLI check timed out")
        except Exception as e:
            result.add_issue(f"GitHub CLI validation failed: {e}")
        
        # Check authentication if CLI is available
        if result.valid:
            try:
                self.check_authentication()
            except GitHubAuthenticationError as e:
                result.add_issue(f"GitHub authentication failed: {e}")
            except Exception as e:
                result.add_issue(f"Authentication check failed: {e}")
        
        return {
            "valid": result.valid,
            "issues": result.issues or [],
            "warnings": result.warnings or []
        }

    def fetch_pr_comments(self, pr_url: str) -> Dict[str, Any]:
=======
    def fetch_pr_comments(self, pr_url: str, timeout: Optional[int] = None) -> Dict[str, Any]:
>>>>>>> 3bc79add
        """Fetch pull request comments using GitHub CLI.

        Args:
            pr_url: GitHub pull request URL
            timeout: Timeout in seconds for GitHub CLI operations

        Returns:
            Dictionary containing PR data and comments

        Raises:
            GitHubAPIError: If fetching fails
            InvalidPRUrlError: If PR URL is invalid
        """
        self._ensure_authenticated()
        owner, repo, pr_number = self.parse_pr_url(pr_url)

        try:
            # Fetch PR data with comments
            actual_timeout = timeout if timeout is not None else 60
            result = subprocess.run([
                "gh", "pr", "view", str(pr_number),
                "--repo", f"{owner}/{repo}",
                "--json", "title,body,number,state,url,comments,reviews"
            ], capture_output=True, text=True, timeout=actual_timeout)

            if result.returncode != 0:
                error_msg = f"Failed to fetch PR data: {result.stderr.strip()}"
                if "Not Found" in result.stderr:
                    raise InvalidPRUrlError(f"Pull request not found: {pr_url}")
                raise GitHubAPIError(error_msg)

            pr_data = json.loads(result.stdout)

            # Enhance with additional comment data if needed
            return self._enhance_pr_data(pr_data, owner, repo, pr_number)

        except subprocess.TimeoutExpired:
            raise GitHubAPIError(f"GitHub CLI request timed out for {pr_url}")
        except json.JSONDecodeError as e:
            raise GitHubAPIError(f"Failed to parse GitHub CLI response: {e}")
        except Exception as e:
            if isinstance(e, (GitHubAPIError, InvalidPRUrlError)):
                raise
            raise GitHubAPIError(f"Unexpected error fetching PR data: {e}")

    def fetch_pr_review_comments(self, pr_url: str) -> List[Dict[str, Any]]:
        """Fetch pull request review comments separately for detailed analysis.

        Args:
            pr_url: GitHub pull request URL

        Returns:
            List of review comment objects

        Raises:
            GitHubAPIError: If fetching fails
        """
        self._ensure_authenticated()
        owner, repo, pr_number = self.parse_pr_url(pr_url)

        try:
            # Fetch detailed review comments
            result = subprocess.run([
                "gh", "api",
                f"/repos/{owner}/{repo}/pulls/{pr_number}/comments",
                "--paginate"
            ], capture_output=True, text=True, timeout=60)

            if result.returncode != 0:
                raise GitHubAPIError(f"Failed to fetch review comments: {result.stderr.strip()}")

            return json.loads(result.stdout)

        except subprocess.TimeoutExpired:
            raise GitHubAPIError(f"GitHub API request timed out for review comments")
        except json.JSONDecodeError as e:
            raise GitHubAPIError(f"Failed to parse review comments response: {e}")
        except Exception as e:
            if isinstance(e, GitHubAPIError):
                raise
            raise GitHubAPIError(f"Unexpected error fetching review comments: {e}")

    def post_comment(self, pr_url: str, comment: str) -> Dict[str, Any]:
        """Post a comment to a pull request using GitHub REST API.

        Args:
            pr_url: GitHub pull request URL
            comment: Comment text to post

        Returns:
            Dictionary with comment metadata including id, html_url, created_at

        Raises:
            GitHubAPIError: If posting fails
        """
        self._ensure_authenticated()
        owner, repo, pr_number = self.parse_pr_url(pr_url)

        try:
            # Use GitHub REST API to post comment
            # POST /repos/{owner}/{repo}/issues/{issue_number}/comments
            api_data = json.dumps({"body": comment})

            result = subprocess.run([
                "gh", "api",
                f"/repos/{owner}/{repo}/issues/{pr_number}/comments",
                "--method", "POST",
                "--input", "-"
            ], input=api_data, capture_output=True, text=True, timeout=30)

            if result.returncode != 0:
                raise GitHubAPIError(f"Failed to post comment via API: {result.stderr.strip()}")

            # Parse JSON response from GitHub API
            comment_data = json.loads(result.stdout)

            return {
                "id": comment_data.get("id"),
                "html_url": comment_data.get("html_url"),
                "body": comment_data.get("body"),
                "created_at": comment_data.get("created_at"),
                "updated_at": comment_data.get("updated_at"),
                "user": comment_data.get("user", {}).get("login"),
                "node_id": comment_data.get("node_id")
            }

        except subprocess.TimeoutExpired:
            raise GitHubAPIError("GitHub API comment posting timed out")
        except json.JSONDecodeError as e:
            raise GitHubAPIError(f"Failed to parse GitHub API response: {e}")
        except Exception as e:
            if isinstance(e, GitHubAPIError):
                raise
            raise GitHubAPIError(f"Unexpected error posting comment: {e}")

    def parse_pr_url(self, url: str) -> Tuple[str, str, str]:
        """Parse GitHub pull request URL to extract components.

        Args:
            url: GitHub pull request URL

        Returns:
            Tuple of (owner, repo, pr_number)

        Raises:
            InvalidPRUrlError: If URL format is invalid
        """
        if not url:
            raise InvalidPRUrlError("PR URL cannot be empty")

        try:
            parsed = urlparse(url)
        except Exception:
            raise InvalidPRUrlError(f"Invalid URL format: {url}")

        if parsed.scheme not in ["http", "https"]:
            raise InvalidPRUrlError("URL must use HTTP or HTTPS")

        if "github.com" not in parsed.netloc.lower():
            raise InvalidPRUrlError("URL must be a GitHub.com URL")

        path_parts = [p for p in parsed.path.split("/") if p]
        if len(path_parts) < 4 or path_parts[2] != "pull":
            raise InvalidPRUrlError(
                "URL must be a GitHub pull request URL "
                "(e.g., https://github.com/owner/repo/pull/123)"
            )

        try:
            pr_number = str(int(path_parts[3]))  # Validate it's a number
        except ValueError:
            raise InvalidPRUrlError("Pull request number must be a valid integer")

        return path_parts[0], path_parts[1], pr_number

    def get_pr_info(self, pr_url: str) -> Dict[str, Any]:
        """Get basic pull request information.

        Args:
            pr_url: GitHub pull request URL

        Returns:
            Dictionary with PR information

        Raises:
            GitHubAPIError: If fetching fails
        """
        self._ensure_authenticated()
        owner, repo, pr_number = self.parse_pr_url(pr_url)

        try:
            result = subprocess.run([
                "gh", "pr", "view", str(pr_number),
                "--repo", f"{owner}/{repo}",
                "--json", "title,body,number,state,url,author,createdAt,updatedAt"
            ], capture_output=True, text=True, timeout=30)

            if result.returncode != 0:
                error_msg = f"Failed to fetch PR info: {result.stderr.strip()}"
                if "Not Found" in result.stderr:
                    raise InvalidPRUrlError(f"Pull request not found: {pr_url}")
                raise GitHubAPIError(error_msg)

            pr_info = json.loads(result.stdout)

            # Add parsed URL components
            pr_info.update({
                "owner": owner,
                "repo": repo,
                "pr_number": pr_number
            })

            return pr_info

        except subprocess.TimeoutExpired:
            raise GitHubAPIError(f"GitHub CLI request timed out")
        except json.JSONDecodeError as e:
            raise GitHubAPIError(f"Failed to parse PR info response: {e}")
        except Exception as e:
            if isinstance(e, (GitHubAPIError, InvalidPRUrlError)):
                raise
            raise GitHubAPIError(f"Unexpected error fetching PR info: {e}")

    def check_rate_limit(self) -> Dict[str, Any]:
        """Check GitHub API rate limit status.

        Returns:
            Dictionary with rate limit information

        Raises:
            GitHubAPIError: If rate limit check fails
        """
        self._ensure_authenticated()

        try:
            result = subprocess.run([
                "gh", "api", "/rate_limit"
            ], capture_output=True, text=True, timeout=10)

            if result.returncode != 0:
                raise GitHubAPIError(f"Failed to check rate limit: {result.stderr.strip()}")

            return json.loads(result.stdout)

        except subprocess.TimeoutExpired:
            raise GitHubAPIError("Rate limit check timed out")
        except json.JSONDecodeError as e:
            raise GitHubAPIError(f"Failed to parse rate limit response: {e}")
        except Exception as e:
            if isinstance(e, GitHubAPIError):
                raise
            raise GitHubAPIError(f"Unexpected error checking rate limit: {e}")

    def _ensure_authenticated(self) -> None:
        """Ensure client is authenticated.

        Raises:
            GitHubAuthenticationError: If not authenticated
        """
        if not self.is_authenticated():
            raise GitHubAuthenticationError("GitHub CLI is not authenticated")

    def _enhance_pr_data(self, pr_data: Dict[str, Any], owner: str, repo: str, pr_number: str) -> Dict[str, Any]:
        """Enhance PR data with additional information if needed.

        Args:
            pr_data: Basic PR data from gh pr view
            owner: Repository owner
            repo: Repository name
            pr_number: Pull request number

        Returns:
            Enhanced PR data
        """
        # Add metadata
        pr_data.update({
            "owner": owner,
            "repo": repo,
            "pr_number": pr_number,
            "fetched_at": None  # Could add timestamp if needed
        })

        # Ensure comments field exists
        if "comments" not in pr_data:
            pr_data["comments"] = []

        # Ensure reviews field exists
        if "reviews" not in pr_data:
            pr_data["reviews"] = []

        return pr_data

    def validate_github_cli(self) -> Dict[str, Any]:
        """Validate GitHub CLI installation and configuration.

        Returns:
            Dictionary with validation results
        """
        validation_result = {
            "gh_installed": False,
            "gh_version": None,
            "authenticated": False,
            "auth_user": None,
            "issues": [],
            "recommendations": []
        }

        try:
            # Check if gh is installed
            result = subprocess.run(
                ["gh", "--version"],
                capture_output=True,
                text=True,
                timeout=10
            )

            if result.returncode == 0:
                validation_result["gh_installed"] = True
                # Extract version from output
                version_match = re.search(r'gh version (\S+)', result.stdout)
                if version_match:
                    validation_result["gh_version"] = version_match.group(1)
            else:
                validation_result["issues"].append("GitHub CLI not found or not working")

        except FileNotFoundError:
            validation_result["issues"].append("GitHub CLI (gh) is not installed")
            validation_result["recommendations"].append("Install GitHub CLI: https://cli.github.com/")
        except subprocess.TimeoutExpired:
            validation_result["issues"].append("GitHub CLI version check timed out")
        except Exception as e:
            validation_result["issues"].append(f"GitHub CLI validation error: {e}")

        # Check authentication if gh is available
        if validation_result["gh_installed"]:
            try:
                auth_result = subprocess.run(
                    ["gh", "auth", "status"],
                    capture_output=True,
                    text=True,
                    timeout=10
                )

                if auth_result.returncode == 0:
                    validation_result["authenticated"] = True
                    # Try to extract username
                    user_match = re.search(r'Logged in to github\.com as (\S+)', auth_result.stderr)
                    if user_match:
                        validation_result["auth_user"] = user_match.group(1)
                else:
                    validation_result["issues"].append("GitHub CLI is not authenticated")
                    validation_result["recommendations"].append("Run 'gh auth login' to authenticate")

            except Exception as e:
                validation_result["issues"].append(f"Authentication check failed: {e}")

        return validation_result

    def get_comment(self, pr_url: str, comment_id: int) -> Dict[str, Any]:
        """Get a specific comment by ID using GitHub REST API.

        Args:
            pr_url: GitHub pull request URL
            comment_id: Comment ID to retrieve

        Returns:
            Dictionary with comment data

        Raises:
            GitHubAPIError: If fetching fails
        """
        self._ensure_authenticated()
        owner, repo, _ = self.parse_pr_url(pr_url)

        try:
            result = subprocess.run([
                "gh", "api",
                f"/repos/{owner}/{repo}/issues/comments/{comment_id}"
            ], capture_output=True, text=True, timeout=30)

            if result.returncode != 0:
                raise GitHubAPIError(f"Failed to get comment {comment_id}: {result.stderr.strip()}")

            comment_data = json.loads(result.stdout)

            return {
                "id": comment_data.get("id"),
                "html_url": comment_data.get("html_url"),
                "body": comment_data.get("body"),
                "created_at": comment_data.get("created_at"),
                "updated_at": comment_data.get("updated_at"),
                "user": comment_data.get("user", {}).get("login"),
                "node_id": comment_data.get("node_id")
            }

        except subprocess.TimeoutExpired:
            raise GitHubAPIError("GitHub API comment retrieval timed out")
        except json.JSONDecodeError as e:
            raise GitHubAPIError(f"Failed to parse comment response: {e}")
        except Exception as e:
            if isinstance(e, GitHubAPIError):
                raise
            raise GitHubAPIError(f"Unexpected error getting comment: {e}")

    def get_latest_comments(self, pr_url: str, limit: int = 10) -> List[Dict[str, Any]]:
        """Get the latest comments from a pull request.

        Args:
            pr_url: GitHub pull request URL
            limit: Maximum number of comments to retrieve

        Returns:
            List of comment dictionaries, sorted by creation time (newest first)

        Raises:
            GitHubAPIError: If fetching fails
        """
        self._ensure_authenticated()
        owner, repo, pr_number = self.parse_pr_url(pr_url)

        try:
            result = subprocess.run([
                "gh", "api",
                f"/repos/{owner}/{repo}/issues/{pr_number}/comments",
                "--jq", f"sort_by(.created_at) | reverse | .[:{ limit }]"
            ], capture_output=True, text=True, timeout=30)

            if result.returncode != 0:
                raise GitHubAPIError(f"Failed to get latest comments: {result.stderr.strip()}")

            comments = json.loads(result.stdout)

            # Normalize comment data
            normalized_comments = []
            for comment in comments:
                normalized_comments.append({
                    "id": comment.get("id"),
                    "html_url": comment.get("html_url"),
                    "body": comment.get("body"),
                    "created_at": comment.get("created_at"),
                    "updated_at": comment.get("updated_at"),
                    "user": comment.get("user", {}).get("login"),
                    "node_id": comment.get("node_id")
                })

            return normalized_comments

        except subprocess.TimeoutExpired:
            raise GitHubAPIError("GitHub API latest comments retrieval timed out")
        except json.JSONDecodeError as e:
            raise GitHubAPIError(f"Failed to parse latest comments response: {e}")
        except Exception as e:
            if isinstance(e, GitHubAPIError):
                raise
            raise GitHubAPIError(f"Unexpected error getting latest comments: {e}")<|MERGE_RESOLUTION|>--- conflicted
+++ resolved
@@ -68,17 +68,16 @@
         """
         return self._authenticated or False
 
-<<<<<<< HEAD
     def validate(self) -> Dict[str, Any]:
         """Validate GitHub CLI setup and authentication.
-        
+
         Returns:
             Dictionary with validation results
         """
         from .validation import ValidationResult
-        
+
         result = ValidationResult(valid=True)
-        
+
         try:
             # Check if gh CLI is available
             import subprocess
@@ -91,7 +90,7 @@
             result.add_issue("GitHub CLI check timed out")
         except Exception as e:
             result.add_issue(f"GitHub CLI validation failed: {e}")
-        
+
         # Check authentication if CLI is available
         if result.valid:
             try:
@@ -100,17 +99,14 @@
                 result.add_issue(f"GitHub authentication failed: {e}")
             except Exception as e:
                 result.add_issue(f"Authentication check failed: {e}")
-        
+
         return {
             "valid": result.valid,
             "issues": result.issues or [],
             "warnings": result.warnings or []
         }
 
-    def fetch_pr_comments(self, pr_url: str) -> Dict[str, Any]:
-=======
     def fetch_pr_comments(self, pr_url: str, timeout: Optional[int] = None) -> Dict[str, Any]:
->>>>>>> 3bc79add
         """Fetch pull request comments using GitHub CLI.
 
         Args:
