"""
Main analyzed comments data model.
"""

from typing import List

from pydantic import Field
from .base import BaseCodeRabbitModel
from .comment_metadata import CommentMetadata
from .summary_comment import SummaryComment
from .review_comment import ReviewComment
from .thread_context import ThreadContext


class AnalyzedComments(BaseCodeRabbitModel):
    """Complete analysis result of CodeRabbit comments.

    This is the main data structure that contains all analyzed
    information from a pull request's CodeRabbit comments.
    """
<<<<<<< HEAD

    summary_comments: List[SummaryComment] = []
    review_comments: List[ReviewComment] = []
    unresolved_threads: List[ThreadContext] = []
=======
    
    summary_comments: List[SummaryComment] = Field(default_factory=list)
    review_comments: List[ReviewComment] = Field(default_factory=list)
    unresolved_threads: List[ThreadContext] = Field(default_factory=list)
>>>>>>> 291b023f
    metadata: CommentMetadata

    @property
    def has_summary(self) -> bool:
        """Check if analysis contains summary comments.

        Returns:
            True if summary comments are present
        """
        return len(self.summary_comments) > 0

    @property
    def has_actionable_items(self) -> bool:
        """Check if analysis contains actionable items.

        Returns:
            True if any review comments have actionable items
        """
        return any(
            review.actionable_count > 0
            for review in self.review_comments
        )

    @property
    def total_actionable_items(self) -> int:
        """Get total number of actionable items.

        Returns:
            Sum of all actionable items across reviews
        """
        return sum(
            review.actionable_count
            for review in self.review_comments
        )

    @property
    def has_high_priority_issues(self) -> bool:
        """Check if analysis contains high priority issues.

        Returns:
            True if any review has high priority issues
        """
        return any(
            review.has_high_priority_issues
            for review in self.review_comments
        )

    @property
    def has_ai_prompts(self) -> bool:
        """Check if analysis contains AI agent prompts.

        Returns:
            True if any review has AI prompts
        """
        return any(
            review.has_ai_prompts
            for review in self.review_comments
        )

    @property
    def files_with_issues(self) -> List[str]:
        """Get list of files that have actionable comments.

        Returns:
            List of unique file paths with issues
        """
        files = set()

        for review in self.review_comments:
            for comment in review.actionable_comments:
                files.add(comment.file_path)

        return sorted(list(files))

    def get_summary_text(self) -> str:
        """Get a brief text summary of the analysis.

        Returns:
            Human-readable summary text
        """
        summary_parts = []

        if self.has_summary:
            summary_parts.append(f"{len(self.summary_comments)} summary comment(s)")

        if self.has_actionable_items:
            summary_parts.append(f"{self.total_actionable_items} actionable item(s)")

        if self.has_high_priority_issues:
            summary_parts.append("high priority issues found")

        if self.has_ai_prompts:
            summary_parts.append("AI prompts available")

        if not summary_parts:
            return "No significant CodeRabbit feedback found"

        return " | ".join(summary_parts)<|MERGE_RESOLUTION|>--- conflicted
+++ resolved
@@ -18,17 +18,10 @@
     This is the main data structure that contains all analyzed
     information from a pull request's CodeRabbit comments.
     """
-<<<<<<< HEAD
-
-    summary_comments: List[SummaryComment] = []
-    review_comments: List[ReviewComment] = []
-    unresolved_threads: List[ThreadContext] = []
-=======
     
     summary_comments: List[SummaryComment] = Field(default_factory=list)
     review_comments: List[ReviewComment] = Field(default_factory=list)
     unresolved_threads: List[ThreadContext] = Field(default_factory=list)
->>>>>>> 291b023f
     metadata: CommentMetadata
 
     @property
