"""
Metadata for comment analysis results.
"""

<<<<<<< HEAD
from datetime import datetime
from typing import Dict, Optional
=======
from datetime import datetime, timezone
from typing import Dict, List
>>>>>>> 0421cf64

from pydantic import Field
from .base import BaseCodeRabbitModel


class CommentMetadata(BaseCodeRabbitModel):
    """Metadata about the comment analysis process.

    Contains information about the pull request, processing time,
    and statistics about the comments found.
    """

    pr_number: int
    pr_title: str
    owner: str
    repo: str
    processed_at: datetime = Field(default_factory=lambda: datetime.now(timezone.utc))
    total_comments: int
    coderabbit_comments: int
    resolved_comments: int
    actionable_comments: int
    processing_time_seconds: float
<<<<<<< HEAD
    # Detailed comment type statistics
    summary_comments: int = 0
    review_comments: int = 0
    nitpick_comments: int = 0
    outside_diff_comments: int = 0
    additional_comments: int = 0
    thread_contexts: int = 0
    adjusted_counts: Optional[Dict[str, int]] = None

    def __init__(self, **data) -> None:
        """Initialize metadata with current timestamp if not provided."""
        if "processed_at" not in data:
            data["processed_at"] = datetime.now()
        super().__init__(**data)

=======
    
>>>>>>> 0421cf64
    @property
    def resolution_rate(self) -> float:
        """Calculate the resolution rate of CodeRabbit comments.

        Returns:
            Percentage of resolved comments (0.0 to 1.0)
        """
        if self.coderabbit_comments == 0:
            return 0.0
        return self.resolved_comments / self.coderabbit_comments

    @property
    def actionable_rate(self) -> float:
        """Calculate the rate of actionable comments.

        Returns:
            Percentage of actionable comments (0.0 to 1.0)
        """
        if self.coderabbit_comments == 0:
            return 0.0
        return self.actionable_comments / self.coderabbit_comments<|MERGE_RESOLUTION|>--- conflicted
+++ resolved
@@ -2,13 +2,8 @@
 Metadata for comment analysis results.
 """
 
-<<<<<<< HEAD
-from datetime import datetime
-from typing import Dict, Optional
-=======
 from datetime import datetime, timezone
 from typing import Dict, List
->>>>>>> 0421cf64
 
 from pydantic import Field
 from .base import BaseCodeRabbitModel
@@ -31,25 +26,7 @@
     resolved_comments: int
     actionable_comments: int
     processing_time_seconds: float
-<<<<<<< HEAD
-    # Detailed comment type statistics
-    summary_comments: int = 0
-    review_comments: int = 0
-    nitpick_comments: int = 0
-    outside_diff_comments: int = 0
-    additional_comments: int = 0
-    thread_contexts: int = 0
-    adjusted_counts: Optional[Dict[str, int]] = None
 
-    def __init__(self, **data) -> None:
-        """Initialize metadata with current timestamp if not provided."""
-        if "processed_at" not in data:
-            data["processed_at"] = datetime.now()
-        super().__init__(**data)
-
-=======
-    
->>>>>>> 0421cf64
     @property
     def resolution_rate(self) -> float:
         """Calculate the resolution rate of CodeRabbit comments.
