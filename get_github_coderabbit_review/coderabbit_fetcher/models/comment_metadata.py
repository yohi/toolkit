"""
Metadata for comment analysis results.
"""

from datetime import datetime, timezone
from typing import Dict, List

from pydantic import Field
from .base import BaseCodeRabbitModel


class CommentMetadata(BaseCodeRabbitModel):
    """Metadata about the comment analysis process.

    Contains information about the pull request, processing time,
    and statistics about the comments found.
    """

    pr_number: int
    pr_title: str
    owner: str
    repo: str
    processed_at: datetime = Field(default_factory=lambda: datetime.now(timezone.utc))
    total_comments: int
    coderabbit_comments: int
    resolved_comments: int
    actionable_comments: int
    processing_time_seconds: float
<<<<<<< HEAD

    def __init__(self, **data) -> None:
        """Initialize metadata with current timestamp if not provided."""
        if "processed_at" not in data:
            data["processed_at"] = datetime.now()
        super().__init__(**data)

=======
    
>>>>>>> 291b023f
    @property
    def resolution_rate(self) -> float:
        """Calculate the resolution rate of CodeRabbit comments.

        Returns:
            Percentage of resolved comments (0.0 to 1.0)
        """
        if self.coderabbit_comments == 0:
            return 0.0
        return self.resolved_comments / self.coderabbit_comments

    @property
    def actionable_rate(self) -> float:
        """Calculate the rate of actionable comments.

        Returns:
            Percentage of actionable comments (0.0 to 1.0)
        """
        if self.coderabbit_comments == 0:
            return 0.0
        return self.actionable_comments / self.coderabbit_comments<|MERGE_RESOLUTION|>--- conflicted
+++ resolved
@@ -26,17 +26,7 @@
     resolved_comments: int
     actionable_comments: int
     processing_time_seconds: float
-<<<<<<< HEAD
-
-    def __init__(self, **data) -> None:
-        """Initialize metadata with current timestamp if not provided."""
-        if "processed_at" not in data:
-            data["processed_at"] = datetime.now()
-        super().__init__(**data)
-
-=======
     
->>>>>>> 291b023f
     @property
     def resolution_rate(self) -> float:
         """Calculate the resolution rate of CodeRabbit comments.
