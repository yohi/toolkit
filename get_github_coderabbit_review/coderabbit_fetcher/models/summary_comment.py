"""
Summary comment data model.
"""

from typing import List, Optional

from pydantic import Field
from .base import BaseCodeRabbitModel


class ChangeEntry(BaseCodeRabbitModel):
    """Entry in the changes table from CodeRabbit summary.

    Represents a single row in the changes table that
    CodeRabbit generates in summary comments.
    """

    cohort_or_files: str
    summary: str

    def __str__(self) -> str:
        """String representation of change entry."""
        return f"{self.cohort_or_files}: {self.summary}"


class SummaryComment(BaseCodeRabbitModel):
    """Summary comment from CodeRabbit.

    Represents the "Summary by CodeRabbit" comment that provides
    an overview of changes in the pull request.
    """
    
    new_features: List[str] = Field(default_factory=list)
    documentation_changes: List[str] = Field(default_factory=list)
    test_changes: List[str] = Field(default_factory=list)
    walkthrough: str = ""
    changes_table: List[ChangeEntry] = Field(default_factory=list)
    sequence_diagram: Optional[str] = None
    raw_content: str

    @property
    def has_new_features(self) -> bool:
        """Check if summary contains new features.

        Returns:
            True if new features are mentioned
        """
        return len(self.new_features) > 0

    @property
    def has_documentation_changes(self) -> bool:
        """Check if summary contains documentation changes.

        Returns:
            True if documentation changes are mentioned
        """
        return len(self.documentation_changes) > 0

    @property
    def has_test_changes(self) -> bool:
        """Check if summary contains test changes.

        Returns:
            True if test changes are mentioned
        """
        return len(self.test_changes) > 0

    @property
    def has_sequence_diagram(self) -> bool:
        """Check if summary contains sequence diagram.

        Returns:
            True if sequence diagram is present
        """
        return self.sequence_diagram is not None

    @property
    def total_changes(self) -> int:
        """Get total number of changes across all categories.

        Returns:
            Total count of changes mentioned
        """
        # Note: changes_table is excluded to avoid duplicate counts
        return (
<<<<<<< HEAD
            len(self.new_features)
            + len(self.documentation_changes)
            + len(self.test_changes)
            + len(self.changes_table)
=======
            len(self.new_features) + 
            len(self.documentation_changes) + 
            len(self.test_changes)
>>>>>>> 0421cf64
        )

    def get_formatted_walkthrough(self, max_length: int = 500) -> str:
        """Get formatted walkthrough with optional truncation.

        Args:
            max_length: Maximum length of walkthrough text

        Returns:
            Formatted walkthrough text
        """
        if not self.walkthrough:
            return "No walkthrough provided."

        if len(self.walkthrough) <= max_length:
            return self.walkthrough

        return self.walkthrough[: max_length - 3] + "..."<|MERGE_RESOLUTION|>--- conflicted
+++ resolved
@@ -29,7 +29,7 @@
     Represents the "Summary by CodeRabbit" comment that provides
     an overview of changes in the pull request.
     """
-    
+
     new_features: List[str] = Field(default_factory=list)
     documentation_changes: List[str] = Field(default_factory=list)
     test_changes: List[str] = Field(default_factory=list)
@@ -82,18 +82,7 @@
             Total count of changes mentioned
         """
         # Note: changes_table is excluded to avoid duplicate counts
-        return (
-<<<<<<< HEAD
-            len(self.new_features)
-            + len(self.documentation_changes)
-            + len(self.test_changes)
-            + len(self.changes_table)
-=======
-            len(self.new_features) + 
-            len(self.documentation_changes) + 
-            len(self.test_changes)
->>>>>>> 0421cf64
-        )
+        return len(self.new_features) + len(self.documentation_changes) + len(self.test_changes)
 
     def get_formatted_walkthrough(self, max_length: int = 500) -> str:
         """Get formatted walkthrough with optional truncation.
