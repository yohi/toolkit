"""
Summary comment data model.
"""

from typing import List, Optional

from pydantic import Field
from .base import BaseCodeRabbitModel


class ChangeEntry(BaseCodeRabbitModel):
    """Entry in the changes table from CodeRabbit summary.

    Represents a single row in the changes table that
    CodeRabbit generates in summary comments.
    """

    cohort_or_files: str
    summary: str

    def __str__(self) -> str:
        """String representation of change entry."""
        return f"{self.cohort_or_files}: {self.summary}"


class SummaryComment(BaseCodeRabbitModel):
    """Summary comment from CodeRabbit.

    Represents the "Summary by CodeRabbit" comment that provides
    an overview of changes in the pull request.
    """
<<<<<<< HEAD

    new_features: List[str] = []
    documentation_changes: List[str] = []
    test_changes: List[str] = []
=======
    
    new_features: List[str] = Field(default_factory=list)
    documentation_changes: List[str] = Field(default_factory=list)
    test_changes: List[str] = Field(default_factory=list)
>>>>>>> 291b023f
    walkthrough: str = ""
    changes_table: List[ChangeEntry] = Field(default_factory=list)
    sequence_diagram: Optional[str] = None
    raw_content: str

    @property
    def has_new_features(self) -> bool:
        """Check if summary contains new features.

        Returns:
            True if new features are mentioned
        """
        return len(self.new_features) > 0

    @property
    def has_documentation_changes(self) -> bool:
        """Check if summary contains documentation changes.

        Returns:
            True if documentation changes are mentioned
        """
        return len(self.documentation_changes) > 0

    @property
    def has_test_changes(self) -> bool:
        """Check if summary contains test changes.

        Returns:
            True if test changes are mentioned
        """
        return len(self.test_changes) > 0

    @property
    def has_sequence_diagram(self) -> bool:
        """Check if summary contains sequence diagram.

        Returns:
            True if sequence diagram is present
        """
        return self.sequence_diagram is not None

    @property
    def total_changes(self) -> int:
        """Get total number of changes across all categories.

        Returns:
            Total count of changes mentioned
        """
        # Note: changes_table is excluded to avoid duplicate counts
        return (
<<<<<<< HEAD
            len(self.new_features) +
            len(self.documentation_changes) +
            len(self.test_changes) +
            len(self.changes_table)
=======
            len(self.new_features) + 
            len(self.documentation_changes) + 
            len(self.test_changes)
>>>>>>> 291b023f
        )

    def get_formatted_walkthrough(self, max_length: int = 500) -> str:
        """Get formatted walkthrough with optional truncation.

        Args:
            max_length: Maximum length of walkthrough text

        Returns:
            Formatted walkthrough text
        """
        if not self.walkthrough:
            return "No walkthrough provided."

        if len(self.walkthrough) <= max_length:
            return self.walkthrough

        return self.walkthrough[:max_length - 3] + "..."<|MERGE_RESOLUTION|>--- conflicted
+++ resolved
@@ -29,17 +29,10 @@
     Represents the "Summary by CodeRabbit" comment that provides
     an overview of changes in the pull request.
     """
-<<<<<<< HEAD
-
-    new_features: List[str] = []
-    documentation_changes: List[str] = []
-    test_changes: List[str] = []
-=======
     
     new_features: List[str] = Field(default_factory=list)
     documentation_changes: List[str] = Field(default_factory=list)
     test_changes: List[str] = Field(default_factory=list)
->>>>>>> 291b023f
     walkthrough: str = ""
     changes_table: List[ChangeEntry] = Field(default_factory=list)
     sequence_diagram: Optional[str] = None
@@ -90,16 +83,9 @@
         """
         # Note: changes_table is excluded to avoid duplicate counts
         return (
-<<<<<<< HEAD
-            len(self.new_features) +
-            len(self.documentation_changes) +
-            len(self.test_changes) +
-            len(self.changes_table)
-=======
             len(self.new_features) + 
             len(self.documentation_changes) + 
             len(self.test_changes)
->>>>>>> 291b023f
         )
 
     def get_formatted_walkthrough(self, max_length: int = 500) -> str:
