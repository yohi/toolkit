--- conflicted
+++ resolved
@@ -1,19 +1,15 @@
 """Comment posting functionality for CodeRabbit resolution requests."""
 
-<<<<<<< HEAD
-=======
 from typing import Dict, List, Optional, Any, Union
->>>>>>> 0421cf64
 from dataclasses import dataclass
+from urllib.parse import urlparse
 
 # "GitHubClient" import will be added in Task 12 when CLI is implemented
 # For now, we use typing.TYPE_CHECKING to avoid import errors in tests
-from typing import TYPE_CHECKING, Any, Dict, List, Optional
-from urllib.parse import urlparse
+from typing import TYPE_CHECKING
 
 if TYPE_CHECKING:
     from .github_client import GitHubClient
-
 from .exceptions import CodeRabbitFetcherError
 
 
@@ -178,11 +174,7 @@
         try:
             comment_message = self.config.generate_message(additional_context)
         except InvalidCommentError as e:
-<<<<<<< HEAD
-            raise CommentPostingError(f"Failed to generate comment: {e}") from e
-=======
             raise CommentPostingError("Failed to generate comment") from e
->>>>>>> 0421cf64
 
         # Validate comment content
         self._validate_comment_content(comment_message)
@@ -270,7 +262,7 @@
         Returns:
             Dictionary with validation results
         """
-        validation_result: Dict[str, Any] = {
+        validation_result = {
             "valid": True,
             "issues": [],
             "warnings": [],
@@ -369,11 +361,7 @@
         try:
             parsed = urlparse(pr_url)
         except Exception as e:
-<<<<<<< HEAD
-            raise PRUrlValidationError(f"Invalid URL format: {e}") from e
-=======
             raise PRUrlValidationError("Invalid URL format") from e
->>>>>>> 0421cf64
 
         # Check scheme
         if parsed.scheme not in ["http", "https"]:
@@ -401,7 +389,7 @@
             if pr_number <= 0:
                 raise ValueError("PR number must be positive")
         except ValueError:
-            raise PRUrlValidationError("Invalid pull request number") from None
+            raise PRUrlValidationError("Invalid pull request number")
 
     def _validate_comment_content(self, content: str, raise_on_error: bool = True) -> List[str]:
         """Validate comment content.
@@ -476,14 +464,9 @@
         self.poster = CommentPoster(github_client, config)
         self.github_client = github_client
 
-<<<<<<< HEAD
     def request_resolution_for_comments(
-        self, pr_url: str, comment_ids: List[str], include_summary: bool = True
+        self, pr_url: str, comment_ids: List[Union[str, int]], include_summary: bool = True
     ) -> Dict[str, Any]:
-=======
-    def request_resolution_for_comments(self, pr_url: str, comment_ids: List[Union[str, int]],
-                                      include_summary: bool = True) -> Dict[str, Any]:
->>>>>>> 0421cf64
         """Request resolution for specific comments in a pull request.
 
         Args:
@@ -495,14 +478,8 @@
             Dictionary with request results
         """
         if include_summary and comment_ids:
-<<<<<<< HEAD
-            context = (
-                f"Requesting resolution verification for comments: {', '.join(comment_ids[:10])}"
-            )
-=======
             ids_str = ", ".join(map(str, comment_ids[:10]))
             context = f"Requesting resolution verification for comments: {ids_str}"
->>>>>>> 0421cf64
             if len(comment_ids) > 10:
                 context += f" and {len(comment_ids) - 10} more comments"
         else:
