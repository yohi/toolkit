"""
GitHub CLI wrapper for authenticated API access.

This module provides a wrapper around the GitHub CLI (gh) for secure
API access with proper authentication and error handling.
"""

import json
import re
import subprocess
import time
from typing import Any, Dict, Tuple

from rich.console import Console

from ..exceptions import (
    APIRateLimitError,
    CodeRabbitFetcherError,
    GitHubAuthenticationError,
    InvalidPRUrlError,
    NetworkError,
)

console = Console()


class GitHubClient:
    """GitHub CLI wrapper for authenticated API access.

    Provides methods for fetching pull request data, posting comments,
    and managing authentication through the GitHub CLI.
    """

    def __init__(
        self, 
        max_retries: int = 3, 
        retry_delay: float = 1.0,
        check_gh_cli: bool = True
    ) -> None:
        """Initialize GitHub client.

        Args:
            max_retries: Maximum number of retries for failed requests
            retry_delay: Base delay between retries in seconds
            check_gh_cli: Whether to check GitHub CLI availability on initialization
        """
        self.max_retries = max_retries
        self.retry_delay = retry_delay
        
        if check_gh_cli:
            self._check_gh_cli_availability()

    def _check_gh_cli_availability(self) -> None:
        """Check if GitHub CLI is available on the system.

        Raises:
            CodeRabbitFetcherError: If GitHub CLI is not found
        """
        try:
            result = subprocess.run(["gh", "--version"], capture_output=True, text=True, timeout=10)
            if result.returncode != 0:
                raise CodeRabbitFetcherError(
                    "GitHub CLI is not properly installed",
                    details="Install GitHub CLI from https://cli.github.com/",
                )
        except FileNotFoundError as e:
            raise CodeRabbitFetcherError(
                "GitHub CLI (gh) not found in PATH",
                details="Install GitHub CLI from https://cli.github.com/",
            ) from e
        except subprocess.TimeoutExpired as e:
            raise CodeRabbitFetcherError("GitHub CLI command timed out") from e

    def check_authentication(self) -> bool:
        """Verify GitHub CLI authentication status.

        Returns:
            True if authenticated, False otherwise

        Raises:
            GitHubAuthenticationError: If authentication check fails
        """
        try:
            result = subprocess.run(
                ["gh", "auth", "status"], capture_output=True, text=True, timeout=10
            )

            # gh auth status returns 0 when authenticated
            if result.returncode == 0:
                return True
            else:
                # Authentication failed, raise an error
                error_msg = (
                    result.stderr.strip() if result.stderr else "Authentication check failed"
                )
                raise GitHubAuthenticationError(f"Not authenticated: {error_msg}")

        except subprocess.TimeoutExpired as e:
            raise GitHubAuthenticationError("Authentication check timed out") from e
        except Exception as e:
            raise GitHubAuthenticationError(f"Authentication check failed: {e}") from e

    def validate(self) -> Dict[str, Any]:
        """Validate GitHub CLI availability and authentication.

        Returns:
            Dict with validation result and any issues
        """
        issues = []

        try:
            # Check if GitHub CLI is available
            result = subprocess.run(["gh", "--version"], capture_output=True, text=True, timeout=10)

            if result.returncode != 0:
                issues.append("GitHub CLI not available")
                return {"valid": False, "issues": issues}

        except (subprocess.TimeoutExpired, FileNotFoundError):
            issues.append("GitHub CLI not available")
            return {"valid": False, "issues": issues}

        try:
            # Check authentication
            self.check_authentication()
        except GitHubAuthenticationError as e:
            issues.append(f"Authentication failed: {e}")
            return {"valid": False, "issues": issues}

        return {"valid": True, "issues": issues}

    def check_rate_limits(self) -> Dict[str, Any]:
        """Check GitHub API rate limits.

        Returns:
            Dict with rate limit information
        """
        try:
            result = subprocess.run(
                ["gh", "api", "rate_limit"], capture_output=True, text=True, timeout=10
            )

            if result.returncode == 0:
                import json

                rate_data = json.loads(result.stdout)
                return {
                    "core": rate_data.get("rate", {}),
                    "search": rate_data.get("resources", {}).get("search", {}),
                    "graphql": rate_data.get("resources", {}).get("graphql", {}),
                }

            raise NetworkError("Failed to get rate limit information")

        except subprocess.TimeoutExpired as e:
            raise NetworkError("Rate limit check timed out") from e
        except Exception as e:
            raise NetworkError(f"Rate limit check failed: {e}") from e

    def parse_pr_url(self, pr_url: str) -> Tuple[str, str, int]:
        """Parse GitHub pull request URL.

        Args:
            pr_url: GitHub pull request URL

        Returns:
            Tuple of (owner, repo, pr_number)

        Raises:
            InvalidPRUrlError: If URL format is invalid
        """
        # Support multiple URL formats
        patterns = [
            r"^https://github\.com/([^/]+)/([^/]+)/pull/(\d+)/?$",
            r"^https://github\.com/([^/]+)/([^/]+)/pull/(\d+)/.*$",
        ]

        url = pr_url.strip()

        for pattern in patterns:
            match = re.match(pattern, url)
            if match:
                owner, repo, pr_number_str = match.groups()
                return owner, repo, int(pr_number_str)

        raise InvalidPRUrlError(f"Invalid GitHub pull request URL: {pr_url}")

    def _execute_gh_command(self, args: list[str], timeout: int = 30) -> Dict[str, Any]:
        """Execute GitHub CLI command with retry logic.

        Args:
            args: Command arguments for gh CLI
            timeout: Command timeout in seconds

        Returns:
            Parsed JSON response from gh CLI

        Raises:
            APIRateLimitError: If rate limit is exceeded
            CodeRabbitFetcherError: For other command failures
        """
        last_exception = None

        for attempt in range(self.max_retries + 1):
            try:
                console.print(f"🔄 [dim]Executing: gh {' '.join(args)}[/dim]", highlight=False)

                result = subprocess.run(
                    ["gh"] + args, capture_output=True, text=True, timeout=timeout
                )

                if result.returncode == 0:
                    try:
                        return json.loads(result.stdout)
                    except json.JSONDecodeError as e:
                        raise CodeRabbitFetcherError(
                            f"Invalid JSON response from GitHub CLI: {e}",
                            details=f"Output: {result.stdout[:500]}",
                        ) from e

                # Handle specific error cases
                stderr_lower = result.stderr.lower()

                if "rate limit" in stderr_lower:
                    # Extract rate limit reset time if available
                    reset_time = self._extract_rate_limit_reset(result.stderr)
                    raise APIRateLimitError(reset_time=reset_time)

                if "not found" in stderr_lower or "404" in stderr_lower:
                    raise CodeRabbitFetcherError(
                        "Pull request not found or access denied", details=result.stderr
                    )

                if "authentication" in stderr_lower or "unauthorized" in stderr_lower:
                    raise GitHubAuthenticationError("GitHub CLI authentication required or expired")

                # For other errors, retry if we have attempts left
                if attempt < self.max_retries:
                    wait_time = self.retry_delay * (2**attempt)  # Exponential backoff
                    console.print(
                        f"⏳ [yellow]Command failed, retrying in {wait_time}s... (attempt {attempt + 1}/{self.max_retries})[/yellow]"
                    )
                    time.sleep(wait_time)
                    continue

                # Final attempt failed
                raise CodeRabbitFetcherError(
                    f"GitHub CLI command failed: {result.stderr}",
                    details=f"Return code: {result.returncode}\nStdout: {result.stdout}",
                )

            except subprocess.TimeoutExpired:
                last_exception = CodeRabbitFetcherError(
                    f"GitHub CLI command timed out after {timeout} seconds"
                )
                if attempt < self.max_retries:
<<<<<<< HEAD
                    console.print(
                        f"⏳ [yellow]Command timed out, retrying... (attempt {attempt + 1}/{self.max_retries})[/yellow]"
                    )
=======
                    wait_time = self.retry_delay * (2 ** attempt)  # Exponential backoff
                    console.print(f"⏳ [yellow]Command timed out, retrying in {wait_time}s... (attempt {attempt + 1}/{self.max_retries})[/yellow]")
                    time.sleep(wait_time)
>>>>>>> 0421cf64
                    continue
            except (APIRateLimitError, GitHubAuthenticationError):
                # Don't retry these specific errors
                raise
            except Exception as e:
                last_exception = CodeRabbitFetcherError(f"Unexpected error: {e}")
                if attempt < self.max_retries:
<<<<<<< HEAD
                    console.print(
                        f"⏳ [yellow]Unexpected error, retrying... (attempt {attempt + 1}/{self.max_retries})[/yellow]"
                    )
=======
                    wait_time = self.retry_delay * (2 ** attempt)  # Exponential backoff
                    console.print(f"⏳ [yellow]Unexpected error, retrying in {wait_time}s... (attempt {attempt + 1}/{self.max_retries})[/yellow]")
                    time.sleep(wait_time)
>>>>>>> 0421cf64
                    continue

        # All retries exhausted
        if last_exception:
            raise last_exception

        raise CodeRabbitFetcherError("All retry attempts failed")

    def _extract_rate_limit_reset(self, stderr: str) -> int | None:
        """Extract rate limit reset time from error message.

        Args:
            stderr: Error message from GitHub CLI

        Returns:
            Unix timestamp when rate limit resets, or None if not found
        """
        # Look for patterns like "resets at 2023-12-01T12:00:00Z"
        import re
        from datetime import datetime

        patterns = [
            r"resets at (\d{4}-\d{2}-\d{2}T\d{2}:\d{2}:\d{2}Z)",
            r"reset time: (\d{4}-\d{2}-\d{2}T\d{2}:\d{2}:\d{2}Z)",
        ]

        for pattern in patterns:
            match = re.search(pattern, stderr)
            if match:
                try:
                    dt = datetime.fromisoformat(match.group(1).replace("Z", "+00:00"))
                    return int(dt.timestamp())
                except ValueError:
                    continue

        return None

    def fetch_pr_comments(self, pr_url: str) -> Dict[str, Any]:
        """Fetch pull request comments using GitHub CLI.

        Args:
            pr_url: GitHub pull request URL

        Returns:
            Complete pull request data including comments

        Raises:
            InvalidPRUrlError: If URL format is invalid
            GitHubAuthenticationError: If not authenticated
            APIRateLimitError: If rate limit exceeded
            CodeRabbitFetcherError: For other failures
        """
        owner, repo, pr_number = self.parse_pr_url(pr_url)

        console.print(f"📥 [blue]Fetching PR data for {owner}/{repo}#{pr_number}[/blue]")

        # Fetch PR data with comments, reviews, and additional metadata
        pr_data = self._execute_gh_command(
            [
                "pr",
                "view",
                str(pr_number),
                "--repo",
                f"{owner}/{repo}",
                "--json",
                "number,title,body,comments,reviews,state,author,createdAt,updatedAt,headRefName,changedFiles,additions,deletions",
            ]
        )

        # Fetch additional comment details (reviews contain inline comments)
        try:
<<<<<<< HEAD
            review_comments = self._execute_gh_command(
                ["api", f"repos/{owner}/{repo}/pulls/{pr_number}/comments", "--paginate"]
            )
=======
            review_comments = self._execute_gh_command([
                "api", f"repos/{owner}/{repo}/pulls/{pr_number}/comments?per_page=100"
            ])
>>>>>>> 0421cf64

            # Merge review comments into the main data structure
            if isinstance(review_comments, list):
                pr_data["reviewComments"] = review_comments

        except Exception as e:
            console.print(f"⚠️ [yellow]Could not fetch review comments: {e}[/yellow]")
            pr_data["reviewComments"] = []

        console.print(
            f"✅ [green]Fetched {len(pr_data.get('comments', []))} comments and {len(pr_data.get('reviewComments', []))} review comments[/green]"
        )

        return pr_data

    def post_comment(self, pr_url: str, comment: str) -> bool:
        """Post a comment to a pull request.

        Args:
            pr_url: GitHub pull request URL
            comment: Comment text to post

        Returns:
            True if comment was posted successfully

        Raises:
            InvalidPRUrlError: If URL format is invalid
            GitHubAuthenticationError: If not authenticated
            CodeRabbitFetcherError: For other failures
        """
        owner, repo, pr_number = self.parse_pr_url(pr_url)

        console.print(f"📤 [blue]Posting comment to {owner}/{repo}#{pr_number}[/blue]")

        try:
<<<<<<< HEAD
            self._execute_gh_command(
                ["pr", "comment", str(pr_number), "--repo", f"{owner}/{repo}", "--body", comment]
            )
=======
            # PRはIssueとしてコメントAPIが利用可能
            self._execute_gh_command([
                "api", f"repos/{owner}/{repo}/issues/{pr_number}/comments",
                "--method", "POST",
                "--raw-field", f"body={comment}",
            ])
>>>>>>> 0421cf64

            console.print("✅ [green]Comment posted successfully[/green]")
            return True

        except Exception as e:
            console.print(f"❌ [red]Failed to post comment: {e}[/red]")
            return False

    def get_authenticated_user(self) -> str:
        """Get the username of the authenticated user.

        Returns:
            GitHub username

        Raises:
            GitHubAuthenticationError: If not authenticated
        """
        try:
            result = subprocess.run(
                ["gh", "api", "user", "--jq", ".login"], capture_output=True, text=True, timeout=10
            )

            if result.returncode == 0:
                return result.stdout.strip()

            raise GitHubAuthenticationError("Could not get authenticated user")

        except subprocess.TimeoutExpired as e:
            raise GitHubAuthenticationError("Authentication check timed out") from e
        except Exception as e:
            raise GitHubAuthenticationError(f"Authentication check failed: {e}") from e

    def validate(self) -> Dict[str, Any]:
        """Validate GitHub CLI availability and authentication.

        Returns:
            Dict with validation result and any issues
        """
        issues = []

        try:
            # Check if GitHub CLI is available
            result = subprocess.run(["gh", "--version"], capture_output=True, text=True, timeout=10)

            if result.returncode != 0:
                issues.append("GitHub CLI not available")
                return {"valid": False, "issues": issues}

        except (subprocess.TimeoutExpired, FileNotFoundError):
            issues.append("GitHub CLI not available")
            return {"valid": False, "issues": issues}

        try:
            # Check authentication
            self.check_authentication()
        except GitHubAuthenticationError as e:
            issues.append(f"Authentication failed: {e}")
            return {"valid": False, "issues": issues}

        return {"valid": True, "issues": issues}

    def check_rate_limits(self) -> Dict[str, Any]:
        """Check GitHub API rate limits.

        Returns:
            Dict with rate limit information
        """
        try:
            result = subprocess.run(
                ["gh", "api", "rate_limit"], capture_output=True, text=True, timeout=10
            )

            if result.returncode == 0:
                import json

                rate_data = json.loads(result.stdout)
                return {
                    "core": rate_data.get("rate", {}),
                    "search": rate_data.get("resources", {}).get("search", {}),
                    "graphql": rate_data.get("resources", {}).get("graphql", {}),
                }

            raise NetworkError("Failed to get rate limit information")

        except subprocess.TimeoutExpired as e:
            raise NetworkError("Rate limit check timed out") from e
        except Exception as e:
            raise NetworkError(f"Rate limit check failed: {e}") from e<|MERGE_RESOLUTION|>--- conflicted
+++ resolved
@@ -9,16 +9,17 @@
 import re
 import subprocess
 import time
+from pathlib import Path
 from typing import Any, Dict, Tuple
+from urllib.parse import urlparse
 
 from rich.console import Console
 
 from ..exceptions import (
+    GitHubAuthenticationError,
+    InvalidPRUrlError,
     APIRateLimitError,
     CodeRabbitFetcherError,
-    GitHubAuthenticationError,
-    InvalidPRUrlError,
-    NetworkError,
 )
 
 console = Console()
@@ -32,10 +33,7 @@
     """
 
     def __init__(
-        self, 
-        max_retries: int = 3, 
-        retry_delay: float = 1.0,
-        check_gh_cli: bool = True
+        self, max_retries: int = 3, retry_delay: float = 1.0, check_gh_cli: bool = True
     ) -> None:
         """Initialize GitHub client.
 
@@ -46,7 +44,7 @@
         """
         self.max_retries = max_retries
         self.retry_delay = retry_delay
-        
+
         if check_gh_cli:
             self._check_gh_cli_availability()
 
@@ -63,13 +61,13 @@
                     "GitHub CLI is not properly installed",
                     details="Install GitHub CLI from https://cli.github.com/",
                 )
-        except FileNotFoundError as e:
+        except FileNotFoundError:
             raise CodeRabbitFetcherError(
                 "GitHub CLI (gh) not found in PATH",
                 details="Install GitHub CLI from https://cli.github.com/",
-            ) from e
-        except subprocess.TimeoutExpired as e:
-            raise CodeRabbitFetcherError("GitHub CLI command timed out") from e
+            )
+        except subprocess.TimeoutExpired:
+            raise CodeRabbitFetcherError("GitHub CLI command timed out")
 
     def check_authentication(self) -> bool:
         """Verify GitHub CLI authentication status.
@@ -86,76 +84,12 @@
             )
 
             # gh auth status returns 0 when authenticated
-            if result.returncode == 0:
-                return True
-            else:
-                # Authentication failed, raise an error
-                error_msg = (
-                    result.stderr.strip() if result.stderr else "Authentication check failed"
-                )
-                raise GitHubAuthenticationError(f"Not authenticated: {error_msg}")
-
-        except subprocess.TimeoutExpired as e:
-            raise GitHubAuthenticationError("Authentication check timed out") from e
+            return result.returncode == 0
+
+        except subprocess.TimeoutExpired:
+            raise GitHubAuthenticationError("Authentication check timed out")
         except Exception as e:
-            raise GitHubAuthenticationError(f"Authentication check failed: {e}") from e
-
-    def validate(self) -> Dict[str, Any]:
-        """Validate GitHub CLI availability and authentication.
-
-        Returns:
-            Dict with validation result and any issues
-        """
-        issues = []
-
-        try:
-            # Check if GitHub CLI is available
-            result = subprocess.run(["gh", "--version"], capture_output=True, text=True, timeout=10)
-
-            if result.returncode != 0:
-                issues.append("GitHub CLI not available")
-                return {"valid": False, "issues": issues}
-
-        except (subprocess.TimeoutExpired, FileNotFoundError):
-            issues.append("GitHub CLI not available")
-            return {"valid": False, "issues": issues}
-
-        try:
-            # Check authentication
-            self.check_authentication()
-        except GitHubAuthenticationError as e:
-            issues.append(f"Authentication failed: {e}")
-            return {"valid": False, "issues": issues}
-
-        return {"valid": True, "issues": issues}
-
-    def check_rate_limits(self) -> Dict[str, Any]:
-        """Check GitHub API rate limits.
-
-        Returns:
-            Dict with rate limit information
-        """
-        try:
-            result = subprocess.run(
-                ["gh", "api", "rate_limit"], capture_output=True, text=True, timeout=10
-            )
-
-            if result.returncode == 0:
-                import json
-
-                rate_data = json.loads(result.stdout)
-                return {
-                    "core": rate_data.get("rate", {}),
-                    "search": rate_data.get("resources", {}).get("search", {}),
-                    "graphql": rate_data.get("resources", {}).get("graphql", {}),
-                }
-
-            raise NetworkError("Failed to get rate limit information")
-
-        except subprocess.TimeoutExpired as e:
-            raise NetworkError("Rate limit check timed out") from e
-        except Exception as e:
-            raise NetworkError(f"Rate limit check failed: {e}") from e
+            raise GitHubAuthenticationError(f"Authentication check failed: {e}")
 
     def parse_pr_url(self, pr_url: str) -> Tuple[str, str, int]:
         """Parse GitHub pull request URL.
@@ -216,7 +150,7 @@
                         raise CodeRabbitFetcherError(
                             f"Invalid JSON response from GitHub CLI: {e}",
                             details=f"Output: {result.stdout[:500]}",
-                        ) from e
+                        )
 
                 # Handle specific error cases
                 stderr_lower = result.stderr.lower()
@@ -254,15 +188,11 @@
                     f"GitHub CLI command timed out after {timeout} seconds"
                 )
                 if attempt < self.max_retries:
-<<<<<<< HEAD
+                    wait_time = self.retry_delay * (2**attempt)  # Exponential backoff
                     console.print(
-                        f"⏳ [yellow]Command timed out, retrying... (attempt {attempt + 1}/{self.max_retries})[/yellow]"
+                        f"⏳ [yellow]Command timed out, retrying in {wait_time}s... (attempt {attempt + 1}/{self.max_retries})[/yellow]"
                     )
-=======
-                    wait_time = self.retry_delay * (2 ** attempt)  # Exponential backoff
-                    console.print(f"⏳ [yellow]Command timed out, retrying in {wait_time}s... (attempt {attempt + 1}/{self.max_retries})[/yellow]")
                     time.sleep(wait_time)
->>>>>>> 0421cf64
                     continue
             except (APIRateLimitError, GitHubAuthenticationError):
                 # Don't retry these specific errors
@@ -270,15 +200,11 @@
             except Exception as e:
                 last_exception = CodeRabbitFetcherError(f"Unexpected error: {e}")
                 if attempt < self.max_retries:
-<<<<<<< HEAD
+                    wait_time = self.retry_delay * (2**attempt)  # Exponential backoff
                     console.print(
-                        f"⏳ [yellow]Unexpected error, retrying... (attempt {attempt + 1}/{self.max_retries})[/yellow]"
+                        f"⏳ [yellow]Unexpected error, retrying in {wait_time}s... (attempt {attempt + 1}/{self.max_retries})[/yellow]"
                     )
-=======
-                    wait_time = self.retry_delay * (2 ** attempt)  # Exponential backoff
-                    console.print(f"⏳ [yellow]Unexpected error, retrying in {wait_time}s... (attempt {attempt + 1}/{self.max_retries})[/yellow]")
                     time.sleep(wait_time)
->>>>>>> 0421cf64
                     continue
 
         # All retries exhausted
@@ -335,7 +261,7 @@
 
         console.print(f"📥 [blue]Fetching PR data for {owner}/{repo}#{pr_number}[/blue]")
 
-        # Fetch PR data with comments, reviews, and additional metadata
+        # Fetch PR data with comments and reviews
         pr_data = self._execute_gh_command(
             [
                 "pr",
@@ -344,21 +270,15 @@
                 "--repo",
                 f"{owner}/{repo}",
                 "--json",
-                "number,title,body,comments,reviews,state,author,createdAt,updatedAt,headRefName,changedFiles,additions,deletions",
+                "number,title,body,comments,reviews,state,author,createdAt,updatedAt",
             ]
         )
 
         # Fetch additional comment details (reviews contain inline comments)
         try:
-<<<<<<< HEAD
             review_comments = self._execute_gh_command(
-                ["api", f"repos/{owner}/{repo}/pulls/{pr_number}/comments", "--paginate"]
-            )
-=======
-            review_comments = self._execute_gh_command([
-                "api", f"repos/{owner}/{repo}/pulls/{pr_number}/comments?per_page=100"
-            ])
->>>>>>> 0421cf64
+                ["api", f"repos/{owner}/{repo}/pulls/{pr_number}/comments?per_page=100"]
+            )
 
             # Merge review comments into the main data structure
             if isinstance(review_comments, list):
@@ -394,18 +314,17 @@
         console.print(f"📤 [blue]Posting comment to {owner}/{repo}#{pr_number}[/blue]")
 
         try:
-<<<<<<< HEAD
+            # PRはIssueとしてコメントAPIが利用可能
             self._execute_gh_command(
-                ["pr", "comment", str(pr_number), "--repo", f"{owner}/{repo}", "--body", comment]
-            )
-=======
-            # PRはIssueとしてコメントAPIが利用可能
-            self._execute_gh_command([
-                "api", f"repos/{owner}/{repo}/issues/{pr_number}/comments",
-                "--method", "POST",
-                "--raw-field", f"body={comment}",
-            ])
->>>>>>> 0421cf64
+                [
+                    "api",
+                    f"repos/{owner}/{repo}/issues/{pr_number}/comments",
+                    "--method",
+                    "POST",
+                    "--raw-field",
+                    f"body={comment}",
+                ]
+            )
 
             console.print("✅ [green]Comment posted successfully[/green]")
             return True
@@ -433,64 +352,7 @@
 
             raise GitHubAuthenticationError("Could not get authenticated user")
 
-        except subprocess.TimeoutExpired as e:
-            raise GitHubAuthenticationError("Authentication check timed out") from e
+        except subprocess.TimeoutExpired:
+            raise GitHubAuthenticationError("Authentication check timed out")
         except Exception as e:
-            raise GitHubAuthenticationError(f"Authentication check failed: {e}") from e
-
-    def validate(self) -> Dict[str, Any]:
-        """Validate GitHub CLI availability and authentication.
-
-        Returns:
-            Dict with validation result and any issues
-        """
-        issues = []
-
-        try:
-            # Check if GitHub CLI is available
-            result = subprocess.run(["gh", "--version"], capture_output=True, text=True, timeout=10)
-
-            if result.returncode != 0:
-                issues.append("GitHub CLI not available")
-                return {"valid": False, "issues": issues}
-
-        except (subprocess.TimeoutExpired, FileNotFoundError):
-            issues.append("GitHub CLI not available")
-            return {"valid": False, "issues": issues}
-
-        try:
-            # Check authentication
-            self.check_authentication()
-        except GitHubAuthenticationError as e:
-            issues.append(f"Authentication failed: {e}")
-            return {"valid": False, "issues": issues}
-
-        return {"valid": True, "issues": issues}
-
-    def check_rate_limits(self) -> Dict[str, Any]:
-        """Check GitHub API rate limits.
-
-        Returns:
-            Dict with rate limit information
-        """
-        try:
-            result = subprocess.run(
-                ["gh", "api", "rate_limit"], capture_output=True, text=True, timeout=10
-            )
-
-            if result.returncode == 0:
-                import json
-
-                rate_data = json.loads(result.stdout)
-                return {
-                    "core": rate_data.get("rate", {}),
-                    "search": rate_data.get("resources", {}).get("search", {}),
-                    "graphql": rate_data.get("resources", {}).get("graphql", {}),
-                }
-
-            raise NetworkError("Failed to get rate limit information")
-
-        except subprocess.TimeoutExpired as e:
-            raise NetworkError("Rate limit check timed out") from e
-        except Exception as e:
-            raise NetworkError(f"Rate limit check failed: {e}") from e+            raise GitHubAuthenticationError(f"Authentication check failed: {e}")