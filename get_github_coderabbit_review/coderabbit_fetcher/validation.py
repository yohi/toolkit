--- conflicted
+++ resolved
@@ -115,15 +115,11 @@
             result.add_suggestion(f"Corrected URL: {url}")
 
         # Parse URL components
-<<<<<<< HEAD
         try:
             parsed = urllib.parse.urlparse(url)
         except Exception as e:
             result.add_issue(f"Invalid URL format: {e}")
             return result
-=======
-        parsed = urllib.parse.urlparse(url)
->>>>>>> 9a2c132a
 
         # Domain validation
         if not self._is_github_domain(parsed.netloc):
@@ -180,12 +176,6 @@
         if len(identifier) > 39:
             result.add_issue(f"GitHub {type_name} cannot exceed 39 characters")
 
-<<<<<<< HEAD
-        # Character validation
-        if not re.match(r'^[a-zA-Z0-9._-]+$', identifier):
-            result.add_issue(f"GitHub {type_name} contains invalid characters")
-            result.add_suggestion("Only letters, numbers, dots, hyphens, and underscores are allowed")
-=======
         # Character validation - different patterns for owner vs repository
         if type_name.lower() == 'owner':
             # Stricter pattern for owners: alphanumeric with single hyphens, no leading/trailing/consecutive hyphens
@@ -197,7 +187,6 @@
             if not re.match(r'^[A-Za-z0-9._-]+$', identifier):
                 result.add_issue(f"GitHub {type_name} contains invalid characters")
                 result.add_suggestion("Repository names can contain letters, numbers, dots, hyphens, and underscores")
->>>>>>> 9a2c132a
 
         # Cannot start/end with special characters
         if identifier.startswith(('.', '-')) or identifier.endswith(('.', '-')):
@@ -513,27 +502,12 @@
             validated_max_attempts = max(1, max_attempts)
             last_exception = None
 
-<<<<<<< HEAD
-            for attempt in range(max_attempts):
-=======
             for attempt in range(1, validated_max_attempts + 1):
->>>>>>> 9a2c132a
                 try:
                     return func(*args, **kwargs)
                 except exceptions as e:
                     last_exception = e
 
-<<<<<<< HEAD
-                    if attempt == max_attempts - 1:
-                        # Last attempt failed, re-raise
-                        logger.error(f"Function {func.__name__} failed after {max_attempts} attempts: {e}")
-                        raise
-
-                    # Calculate delay with exponential backoff
-                    current_delay = delay * (backoff_factor ** attempt)
-
-                    logger.warning(f"Function {func.__name__} failed (attempt {attempt + 1}/{max_attempts}): {e}. "
-=======
                     if attempt == validated_max_attempts:
                         # Last attempt failed, log with stack trace and re-raise
                         logger.exception(f"Function {func.__name__} failed after {validated_max_attempts} attempts")
@@ -550,22 +524,16 @@
                         current_delay = max(0, current_delay)
 
                     logger.warning(f"Function {func.__name__} failed (attempt {attempt}/{validated_max_attempts}): {e}. "
->>>>>>> 9a2c132a
                                  f"Retrying in {current_delay:.1f}s...")
 
                     time.sleep(current_delay)
 
-<<<<<<< HEAD
-            # This should never be reached, but just in case
-            raise last_exception
-=======
             # This should never be reached due to validated_max_attempts >= 1
             # but kept as a safety net
             if last_exception:
                 raise last_exception
             else:
                 raise RuntimeError(f"Function {func.__name__} completed without success or exception")
->>>>>>> 9a2c132a
 
         return wrapper
     return decorator
@@ -594,16 +562,10 @@
             def timeout_handler_func(signum, frame):
                 raise TimeoutError(f"Function {func.__name__} timed out after {timeout_seconds}s")
 
-<<<<<<< HEAD
-            # Set up the timeout
-            old_handler = signal.signal(signal.SIGALRM, timeout_handler_func)
-            signal.alarm(int(timeout_seconds))
-=======
             # Save existing timer state
             old_timer = signal.getitimer(signal.ITIMER_REAL)
             old_handler = signal.signal(signal.SIGALRM, timeout_handler_func)
             signal.setitimer(signal.ITIMER_REAL, float(timeout_seconds))
->>>>>>> 9a2c132a
 
             try:
                 result = func(*args, **kwargs)
@@ -613,14 +575,9 @@
                 logger.error(f"Function {func.__name__} timed out after {timeout_seconds}s")
                 raise
             finally:
-<<<<<<< HEAD
-                signal.alarm(0)  # Ensure alarm is cancelled
-                signal.signal(signal.SIGALRM, old_handler)  # Restore old handler
-=======
                 # Restore original timer and handler
                 signal.setitimer(signal.ITIMER_REAL, *old_timer)
                 signal.signal(signal.SIGALRM, old_handler)
->>>>>>> 9a2c132a
 
         return wrapper
     return decorator
