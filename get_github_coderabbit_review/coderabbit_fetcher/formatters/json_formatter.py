"""JSON formatter for CodeRabbit comment output."""

import json
from typing import Dict, Any, List, Optional
from datetime import datetime

from .base_formatter import BaseFormatter
from ..models import (
    AnalyzedComments,
    SummaryComment,
    ReviewComment,
    ThreadContext,
    AIAgentPrompt,
    ActionableComment,
    NitpickComment,
    OutsideDiffComment
)


class JSONFormatter(BaseFormatter):
    """JSON formatter for structured CodeRabbit comment output."""

    def __init__(self, pretty_print: bool = True, include_raw_content: bool = False):
        """Initialize JSON formatter.

        Args:
            pretty_print: Whether to format JSON with indentation
            include_raw_content: Whether to include raw comment content
        """
        super().__init__()
        self.pretty_print = pretty_print
        self.include_raw_content = include_raw_content

    def format(self, persona: str, analyzed_comments: AnalyzedComments) -> str:
        """Format analyzed comments as JSON.

        Args:
            persona: AI persona prompt string
            analyzed_comments: Analyzed CodeRabbit comments

        Returns:
            Formatted JSON string
        """
        output = {
            "metadata": self._format_metadata(analyzed_comments),
            "persona": persona,
            "summary_comments": self._format_summary_comments(analyzed_comments.summary_comments),
            "review_comments": self._format_review_comments(analyzed_comments.review_comments),
            "thread_contexts": self._format_thread_contexts(analyzed_comments.unresolved_threads)
        }

        if self.pretty_print:
            return json.dumps(output, indent=2, ensure_ascii=False, default=self._json_serializer)
        else:
            return json.dumps(output, ensure_ascii=False, default=self._json_serializer)

    def format_ai_agent_prompt(self, prompt: AIAgentPrompt) -> Dict[str, Any]:
        """Format AI agent prompt as JSON structure.

        Args:
            prompt: AI agent prompt to format

        Returns:
            JSON-serializable dictionary
        """
        return {
            "type": "ai_agent_prompt",
            "description": prompt.description,
            "file_path": prompt.file_path,
            "line_range": prompt.line_range,
            "code_block": prompt.code_block,
            "language": getattr(prompt, 'language', None),
            "is_complete_suggestion": getattr(prompt, 'is_complete_suggestion', False)
        }

    def format_thread_context(self, thread: ThreadContext) -> Dict[str, Any]:
        """Format thread context as JSON structure.

        Args:
            thread: Thread context to format

        Returns:
            JSON-serializable dictionary
        """
        # Safe attribute access with None coercion
        chronological_order = getattr(thread, 'chronological_order', []) or []
        resolution_status = getattr(thread, 'resolution_status', None)
        comment_count = getattr(thread, 'comment_count', None)

        # Ensure comment_count is a valid integer
        if not isinstance(comment_count, int) or comment_count < 0:
            comment_count = len(chronological_order)

        return {
            "thread_id": getattr(thread, 'thread_id', None),
            "root_comment_id": getattr(thread, 'root_comment_id', None),
            "resolution_status": str(resolution_status) if resolution_status is not None else "unknown",
            "file_context": getattr(thread, 'file_context', None),
            "line_context": getattr(thread, 'line_context', None),
            "participants": getattr(thread, 'participants', []),
            "comment_count": comment_count,
            "coderabbit_comment_count": getattr(thread, 'coderabbit_comment_count', 0),
            "is_resolved": getattr(thread, 'is_resolved', False),
            "context_summary": getattr(thread, 'context_summary', None),
            "ai_summary": getattr(thread, 'ai_summary', None),
            "contextual_summary": getattr(thread, 'contextual_summary', None),
            "chronological_comments": self._format_chronological_comments(chronological_order)
        }

    def _format_metadata(self, analyzed_comments: AnalyzedComments) -> Dict[str, Any]:
        """Format metadata section.

        Args:
            analyzed_comments: Analyzed comments for metadata

        Returns:
            Metadata dictionary
        """
        metadata = self.format_metadata(analyzed_comments)

        return {
            "generated_at": metadata["timestamp"],
            "formatter_type": metadata["formatter_type"],
            "statistics": {
                "total_comments": metadata["total_comments"],
                "summary_count": metadata["summary_count"],
                "review_count": metadata["review_count"],
                "thread_count": metadata["total_threads"]
            },
            "configuration": {
                "pretty_print": self.pretty_print,
                "include_raw_content": self.include_raw_content
            }
        }

    def _format_summary_comments(self, summary_comments: Optional[List[SummaryComment]]) -> List[Dict[str, Any]]:
        """Format summary comments as JSON structures.

        Args:
            summary_comments: List of summary comments

        Returns:
            List of JSON-serializable dictionaries
        """
        if not summary_comments:
            return []

        formatted = []
        for summary in summary_comments:
            summary_dict = {
                "walkthrough": summary.walkthrough,
                "new_features": summary.new_features,
                "documentation_changes": summary.documentation_changes,
                "test_changes": summary.test_changes,
                "changes_table": [
                    {"cohort_or_files": c.cohort_or_files, "summary": c.summary}
                    for c in (summary.changes_table or [])
                ],
                "sequence_diagram": summary.sequence_diagram
            }

            # Add statistics
            summary_dict["statistics"] = {
                "total_changes": summary.total_changes,
                "has_new_features": summary.has_new_features,
                "has_documentation_changes": summary.has_documentation_changes,
                "has_test_changes": summary.has_test_changes,
                "has_sequence_diagram": summary.has_sequence_diagram
            }

<<<<<<< HEAD
            if self.include_raw_content:
=======
            if self.include_raw_content and hasattr(summary, "raw_content"):
>>>>>>> c427a877
                summary_dict["raw_content"] = summary.raw_content

            formatted.append(summary_dict)

        return formatted

    def _format_review_comments(self, review_comments: Optional[List[ReviewComment]]) -> List[Dict[str, Any]]:
        """Format review comments as JSON structures.

        Args:
            review_comments: List of review comments

        Returns:
            List of JSON-serializable dictionaries
        """
        if not review_comments:
            return []

        formatted = []
        for review in review_comments:
            review_dict = {
                "actionable_comments": [self._format_actionable_comment(c) for c in review.actionable_comments],
                "nitpick_comments": [self._format_nitpick_comment(c) for c in review.nitpick_comments],
                "outside_diff_comments": [self._format_outside_diff_comment(c) for c in review.outside_diff_comments],
                "ai_agent_prompts": [self.format_ai_agent_prompt(p) for p in review.ai_agent_prompts],
                "has_ai_prompts": review.has_ai_prompts if hasattr(review, "has_ai_prompts")
                                  else bool(getattr(review, "ai_agent_prompts", []))
            }

<<<<<<< HEAD
            if self.include_raw_content:
=======
            if self.include_raw_content and hasattr(review, "raw_content"):
>>>>>>> c427a877
                review_dict["raw_content"] = review.raw_content

            # Add metadata
            review_dict["metadata"] = {
                "comment_type": self._determine_primary_type(review),
                "priority_level": self._extract_priority_from_review(review),
                "actionable_count": len(review.actionable_comments),
                "nitpick_count": len(review.nitpick_comments),
                "outside_diff_count": len(review.outside_diff_comments),
                "ai_prompt_count": len(review.ai_agent_prompts)
            }

            formatted.append(review_dict)

        return formatted

    def _format_thread_contexts(self, thread_contexts: Optional[List[ThreadContext]]) -> List[Dict[str, Any]]:
        """Format thread contexts as JSON structures.

        Args:
            thread_contexts: List of thread contexts

        Returns:
            List of JSON-serializable dictionaries
        """
        if not thread_contexts:
            return []

        return [self.format_thread_context(thread) for thread in thread_contexts]

    def _format_actionable_comment(self, comment: ActionableComment) -> Dict[str, Any]:
        """Format actionable comment as JSON structure.

        Args:
            comment: Actionable comment to format

        Returns:
            JSON-serializable dictionary
        """
        return {
            "type": "actionable",
            "title": comment.title,
            "description": comment.description,
            "file_path": comment.file_path,
            "line_number": comment.line_number,
            "priority": self._extract_priority_level(comment.description or "")
        }

    def _format_nitpick_comment(self, comment: NitpickComment) -> Dict[str, Any]:
        """Format nitpick comment as JSON structure.

        Args:
            comment: Nitpick comment to format

        Returns:
            JSON-serializable dictionary
        """
        return {
            "type": "nitpick",
            "suggestion": comment.suggestion,
            "file_path": comment.file_path,
            "line_number": comment.line_number,
            "category": self._categorize_nitpick(comment.suggestion)
        }

    def _format_outside_diff_comment(self, comment: OutsideDiffComment) -> Dict[str, Any]:
        """Format outside diff comment as JSON structure.

        Args:
            comment: Outside diff comment to format

        Returns:
            JSON-serializable dictionary
        """
        return {
            "type": "outside_diff",
            "issue": comment.issue,
            "description": comment.description,
            "file_path": comment.file_path,
            "line_range": comment.line_range,
            "severity": self._assess_severity(comment.issue, comment.description)
        }

    def _format_chronological_comments(self, chronological_order: Optional[List]) -> List[Dict[str, Any]]:
        """Format chronological comments as JSON structures.

        Args:
            chronological_order: List of chronological comments

        Returns:
            List of JSON-serializable dictionaries
        """
        if not chronological_order:
            return []

        formatted = []
        for i, comment in enumerate(chronological_order):
            comment_dict = {
                "sequence": i + 1,
                "content": self._extract_comment_content(comment),
                "type": self._identify_comment_source(comment)
            }

            # Add timestamp if available
            if hasattr(comment, 'created_at'):
                comment_dict["timestamp"] = getattr(comment, 'created_at', None)

            # Add author if available
<<<<<<< HEAD
            if hasattr(comment, 'user'):
                comment_dict["author"] = getattr(comment, 'user', {}).get('login', 'Unknown')
=======
            if hasattr(comment, "user"):
                user = getattr(comment, "user", None)
                if isinstance(user, dict):
                    author = user.get("login", "Unknown")
                elif hasattr(user, "login"):
                    author = getattr(user, "login", "Unknown")
                else:
                    author = "Unknown"
                comment_dict["author"] = author
>>>>>>> c427a877

            formatted.append(comment_dict)

        return formatted

    def _determine_primary_type(self, review: ReviewComment) -> str:
        """Determine the primary type of a review comment.

        Args:
            review: Review comment to analyze

        Returns:
            Primary comment type string
        """
        if review.ai_agent_prompts:
            return "ai_agent_prompt"
        elif review.actionable_comments:
            return "actionable"
        elif review.nitpick_comments:
            return "nitpick"
        elif review.outside_diff_comments:
            return "outside_diff"
        else:
            return "general"

    def _extract_priority_from_review(self, review: ReviewComment) -> str:
        """Extract overall priority from review comment.

        Args:
            review: Review comment to analyze

        Returns:
            Priority level string
        """
        # Check actionable comments for highest priority
        priorities = []

        for comment in review.actionable_comments:
            priority = self._extract_priority_level(comment.description or "")
            priorities.append(priority)

        # Return highest priority found
        if "High" in priorities:
            return "High"
        elif "Medium" in priorities:
            return "Medium"
        elif priorities:
            return "Low"
        else:
            return "None"

    def _categorize_nitpick(self, suggestion: str) -> str:
        """Categorize nitpick suggestion.

        Args:
            suggestion: Nitpick suggestion text

        Returns:
            Category string
        """
        suggestion_lower = suggestion.lower()

        if any(keyword in suggestion_lower for keyword in ['format', 'style', 'indent', 'spacing']):
            return "formatting"
        elif any(keyword in suggestion_lower for keyword in ['name', 'naming', 'rename']):
            return "naming"
        elif any(keyword in suggestion_lower for keyword in ['comment', 'document', 'doc']):
            return "documentation"
        elif any(keyword in suggestion_lower for keyword in ['import', 'unused', 'remove']):
            return "cleanup"
        else:
            return "general"

    def _assess_severity(self, issue: str, description: Optional[str] = None) -> str:
        """Assess severity of outside diff comment.

        Args:
            issue: Issue title
            description: Optional issue description

        Returns:
            Severity level string
        """
        content = f"{issue} {description or ''}".lower()

        if any(keyword in content for keyword in ['critical', 'security', 'vulnerability', 'error']):
            return "high"
        elif any(keyword in content for keyword in ['warning', 'important', 'should']):
            return "medium"
        else:
            return "low"

    def _extract_comment_content(self, comment) -> str:
        """Extract content from comment object.

        Args:
            comment: Comment object to extract content from

        Returns:
            Comment content string
        """
        if hasattr(comment, 'body'):
            return self._sanitize_content(comment.body)
        elif hasattr(comment, 'content'):
            return self._sanitize_content(comment.content)
        elif isinstance(comment, str):
            return self._sanitize_content(comment)
        else:
            return str(comment)

    def _identify_comment_source(self, comment) -> str:
        """Identify the source/type of a comment.

        Args:
            comment: Comment object to identify

        Returns:
            Comment source string
        """
        # First normalize comment to handle both dict and object
        if isinstance(comment, dict):
            user = comment.get('user')
        else:
            user = getattr(comment, 'user', None)

        # Then normalize user similarly
        if user is None:
            return "unknown"

        if isinstance(user, dict):
            user_login = user.get('login', '')
        else:
            user_login = getattr(user, 'login', '')

        if not user_login:
            return "unknown"

<<<<<<< HEAD
=======
        user_login = user_login.lower()
        if 'coderabbit' in user_login:
            return "coderabbit"
        else:
            return "human"

>>>>>>> c427a877
    def _json_serializer(self, obj) -> str:
        """Custom JSON serializer for datetime and other objects.

        Args:
            obj: Object to serialize

        Returns:
            Serialized string representation
        """
        if isinstance(obj, datetime):
            return obj.isoformat()
        elif hasattr(obj, '__dict__'):
            return obj.__dict__
        else:
            return str(obj)<|MERGE_RESOLUTION|>--- conflicted
+++ resolved
@@ -168,11 +168,8 @@
                 "has_sequence_diagram": summary.has_sequence_diagram
             }
 
-<<<<<<< HEAD
-            if self.include_raw_content:
-=======
+            # Include raw content if enabled and available
             if self.include_raw_content and hasattr(summary, "raw_content"):
->>>>>>> c427a877
                 summary_dict["raw_content"] = summary.raw_content
 
             formatted.append(summary_dict)
@@ -202,11 +199,8 @@
                                   else bool(getattr(review, "ai_agent_prompts", []))
             }
 
-<<<<<<< HEAD
-            if self.include_raw_content:
-=======
+            # Include raw content if enabled and available
             if self.include_raw_content and hasattr(review, "raw_content"):
->>>>>>> c427a877
                 review_dict["raw_content"] = review.raw_content
 
             # Add metadata
@@ -314,21 +308,18 @@
             if hasattr(comment, 'created_at'):
                 comment_dict["timestamp"] = getattr(comment, 'created_at', None)
 
-            # Add author if available
-<<<<<<< HEAD
-            if hasattr(comment, 'user'):
-                comment_dict["author"] = getattr(comment, 'user', {}).get('login', 'Unknown')
-=======
+            # Add author if available with safe user handling
             if hasattr(comment, "user"):
                 user = getattr(comment, "user", None)
-                if isinstance(user, dict):
+                if user is None:
+                    author = "Unknown"
+                elif isinstance(user, dict):
                     author = user.get("login", "Unknown")
                 elif hasattr(user, "login"):
                     author = getattr(user, "login", "Unknown")
                 else:
                     author = "Unknown"
                 comment_dict["author"] = author
->>>>>>> c427a877
 
             formatted.append(comment_dict)
 
@@ -466,15 +457,12 @@
         if not user_login:
             return "unknown"
 
-<<<<<<< HEAD
-=======
         user_login = user_login.lower()
         if 'coderabbit' in user_login:
             return "coderabbit"
         else:
             return "human"
 
->>>>>>> c427a877
     def _json_serializer(self, obj) -> str:
         """Custom JSON serializer for datetime and other objects.
 
