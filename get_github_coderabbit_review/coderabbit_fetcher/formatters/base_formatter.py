--- conflicted
+++ resolved
@@ -1,16 +1,18 @@
 """Base formatter abstract class for CodeRabbit comment output."""
 
 from abc import ABC, abstractmethod
-from datetime import datetime, timezone
-from typing import Any, Dict, List
+from typing import List, Dict, Any
+from datetime import datetime
 
 from ..models import (
+    AnalyzedComments,
+    SummaryComment,
+    ReviewComment,
+    ThreadContext,
+    AIAgentPrompt,
     ActionableComment,
-    AIAgentPrompt,
-    AnalyzedComments,
     NitpickComment,
     OutsideDiffComment,
-    ThreadContext,
 )
 
 
@@ -19,16 +21,15 @@
 
     def __init__(self):
         """Initialize base formatter."""
-        self.timestamp = datetime.now(tz=timezone.utc)
+        self.timestamp = datetime.now()
 
     @abstractmethod
-    def format(self, persona: str, analyzed_comments: AnalyzedComments, quiet: bool = False) -> str:
+    def format(self, persona: str, analyzed_comments: AnalyzedComments) -> str:
         """Format analyzed comments with persona.
 
         Args:
             persona: AI persona prompt string
             analyzed_comments: Analyzed CodeRabbit comments
-            quiet: Use quiet mode for minimal AI-optimized output
 
         Returns:
             Formatted output string
@@ -77,22 +78,16 @@
         sections.append("## Thread Context")
         sections.append(f"**Thread ID**: {getattr(thread, 'thread_id', 'N/A')}")
         sections.append(f"**Resolution Status**: {thread.resolution_status}")
-<<<<<<< HEAD
-        sections.append(
-            f"**Comment Count**: {getattr(thread, 'comment_count', len(thread.chronological_order))}"
-        )
-=======
 
         # Safe comment count calculation with proper fallback
-        chronological_order = getattr(thread, 'chronological_order', [])
-        comment_count = getattr(thread, 'comment_count', None)
+        chronological_order = getattr(thread, "chronological_order", [])
+        comment_count = getattr(thread, "comment_count", None)
 
         # Use explicit comment_count if valid, otherwise fallback to chronological_order length
         if comment_count is None or not isinstance(comment_count, int) or comment_count < 0:
             comment_count = len(chronological_order) if chronological_order else 0
 
         sections.append(f"**Comment Count**: {comment_count}")
->>>>>>> 0421cf64
 
         # File Context
         if hasattr(thread, "file_context") and thread.file_context:
@@ -133,8 +128,8 @@
         sections = []
         for i, comment in enumerate(comments, 1):
             sections.append(f"{i}. **{comment.title}**")
-            if comment.issue_description:
-                sections.append(f"   {comment.issue_description}")
+            if comment.description:
+                sections.append(f"   {comment.description}")
             if comment.file_path:
                 sections.append(f"   File: {comment.file_path}")
             if comment.line_number:
@@ -181,8 +176,8 @@
         sections = []
         for i, comment in enumerate(comments, 1):
             sections.append(f"{i}. **{comment.issue}**")
-            if comment.issue_description:
-                sections.append(f"   {comment.issue_description}")
+            if comment.description:
+                sections.append(f"   {comment.description}")
             if comment.file_path:
                 sections.append(f"   File: {comment.file_path}")
             if comment.line_range:
